--- conflicted
+++ resolved
@@ -33,25 +33,9 @@
 }
 
 #[test]
-<<<<<<< HEAD
-fn c_nft() {
-    let config = File::open("./examples/c_nft.yaml").unwrap();
-    let expected =
-        fs::read_to_string("../sources/examples/suricannes.move").unwrap();
-
-    assert_equal(config, expected);
-}
-
-#[test]
-fn simple() {
-    let config = File::open("./examples/simple.yaml").unwrap();
-    let expected =
-        fs::read_to_string("../sources/examples/suimarines.move").unwrap();
-=======
 fn auction() {
     let config = File::open("./examples/auction.yaml").unwrap();
     let expected = fs::read_to_string("../examples/suitraders.move").unwrap();
->>>>>>> 22bfd1c1
 
     assert_equal(config, expected);
 }
