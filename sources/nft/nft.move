--- conflicted
+++ resolved
@@ -100,13 +100,8 @@
 
     /// If the authority was whitelisted by the creator, we transfer
     /// the NFT to the recipient address.
-<<<<<<< HEAD
     public fun transfer<WW, Auth: drop>(
         nft: NFT,
-=======
-    public fun transfer<T, D: store, Auth: drop>(
-        nft: Nft<T, D>,
->>>>>>> 1909eda6
         recipient: address,
         authority: Auth,
         whitelist: &Whitelist,
@@ -116,13 +111,8 @@
     }
 
     /// Whitelisted contracts (by creator) can change logical owner of an NFT.
-<<<<<<< HEAD
     public fun change_logical_owner<WW, Auth: drop>(
         nft: &mut NFT,
-=======
-    public fun change_logical_owner<T, D: store, Auth: drop>(
-        nft: &mut Nft<T, D>,
->>>>>>> 1909eda6
         recipient: address,
         authority: Auth,
         whitelist: &Whitelist,
