module nft_protocol::suinamis {
    use std::vector;

    use sui::tx_context::{Self, TxContext};

<<<<<<< HEAD
    // NFT Modules
=======
    use nft_protocol::collection::{MintAuthority};
    use nft_protocol::fixed_price;
    use nft_protocol::std_collection;
>>>>>>> 5cacd810
    use nft_protocol::collectible;
    use nft_protocol::std_collection;
    use nft_protocol::collection::{MintAuthority};

    // Market Modules
    use nft_protocol::slingshot::Slingshot;
    use nft_protocol::fixed_price::{Self, FixedPriceMarket};

    struct SUINAMIS has drop {}

    fun init(witness: SUINAMIS, ctx: &mut TxContext) {
        let tags: vector<vector<u8>> = vector::empty();
        vector::push_back(&mut tags, b"Art");
        vector::push_back(&mut tags, b"PFP");

        let collection_id = std_collection::mint<SUINAMIS>(
            b"Suinamis",
            b"A Unique NFT collection of Suinamis on Sui",
            b"SUIN", // symbol
            100, // max_supply
            @0x6c86ac4a796204ea09a87b6130db0c38263c1890, // Royalty receiver
            tags,
            100, // royalty_fee_bps
            true, // is_mutable
            b"Some extra data",
            tx_context::sender(ctx), // mint authority
            ctx,
        );

<<<<<<< HEAD
        let whitelisting = false;
        let pricing = 1000;

        fixed_price::create_single_market(
=======
        let whitelisting = vector::empty();
        vector::push_back(&mut whitelisting, false);

        let pricing = vector::empty();
        vector::push_back(&mut pricing, 1000);

        fixed_price::create_market(
>>>>>>> 5cacd810
            witness,
            tx_context::sender(ctx), // admin
            collection_id,
            @0x6c86ac4a796204ea09a87b6130db0c38263c1890,
            false, // is_embedded
            whitelisting,
            pricing,
            ctx,
        );
    }

    public entry fun prepare_mint(
        name: vector<u8>,
        description: vector<u8>,
        url: vector<u8>,
        attribute_keys: vector<vector<u8>>,
        attribute_values: vector<vector<u8>>,
        max_supply: u64,
        mint: &mut MintAuthority<SUINAMIS>,
        sale_outlet: u64,
        launchpad: &mut Slingshot<SUINAMIS, FixedPriceMarket>,
        ctx: &mut TxContext,
    ) {
        collectible::prepare_launchpad_mint<SUINAMIS, FixedPriceMarket>(
            name,
            description,
            url,
            attribute_keys,
            attribute_values,
            max_supply,
            mint,
            sale_outlet,
            launchpad,
            ctx,
        );
    }
}<|MERGE_RESOLUTION|>--- conflicted
+++ resolved
@@ -3,16 +3,10 @@
 
     use sui::tx_context::{Self, TxContext};
 
-<<<<<<< HEAD
-    // NFT Modules
-=======
+    use nft_protocol::collectible;
     use nft_protocol::collection::{MintAuthority};
     use nft_protocol::fixed_price;
     use nft_protocol::std_collection;
->>>>>>> 5cacd810
-    use nft_protocol::collectible;
-    use nft_protocol::std_collection;
-    use nft_protocol::collection::{MintAuthority};
 
     // Market Modules
     use nft_protocol::slingshot::Slingshot;
@@ -39,12 +33,6 @@
             ctx,
         );
 
-<<<<<<< HEAD
-        let whitelisting = false;
-        let pricing = 1000;
-
-        fixed_price::create_single_market(
-=======
         let whitelisting = vector::empty();
         vector::push_back(&mut whitelisting, false);
 
@@ -52,7 +40,6 @@
         vector::push_back(&mut pricing, 1000);
 
         fixed_price::create_market(
->>>>>>> 5cacd810
             witness,
             tx_context::sender(ctx), // admin
             collection_id,
