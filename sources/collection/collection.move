--- conflicted
+++ resolved
@@ -41,11 +41,8 @@
     use nft_protocol::tags::{Self, Tags};
     use nft_protocol::supply::{Self, Supply};
     use nft_protocol::supply_policy::{Self, SupplyPolicy};
-<<<<<<< HEAD
-=======
 
     const U64_MAX: u64 = 18446744073709551615;
->>>>>>> cba1aea7
 
     /// An NFT `Collection` object with a generic `M`etadata.
     /// 
@@ -76,25 +73,13 @@
         /// the royalty enforcement standard
         royalty_fee_bps: u64,
         creators: vector<Creator>,
-<<<<<<< HEAD
-=======
         /// ID of `MintAuthority` object
         mint_authority: ID,
->>>>>>> cba1aea7
         /// The `Metadata` is a type exported by an upstream contract which is 
         /// used to store additional information about the NFT.
         metadata: M,
     }
 
-<<<<<<< HEAD
-    struct MintAuthority<phantom T> has key, store {
-        id: UID,
-        collection_id: ID,
-        /// NFT Collections can be instantiated with a `Cap` of type `Limited`
-        /// or `Unlimited`. An `Unlimited` collection not only does not have 
-        /// a supply limit but also does not keep track of the amount of 
-        /// NFT `Data` objects in existance at any given time.
-=======
     /// The `MintAuthority` object gives power to the owner to mint objects.
     /// There is only one `MintAuthority` per `Collection`.
     struct MintAuthority<phantom T> has key, store {
@@ -104,7 +89,6 @@
         // A Collection with unregulated Supply policy is a collection that
         // does not keep track of its current supply objects. This allows for the
         // minting process to be parallelized.
->>>>>>> cba1aea7
         supply_policy: SupplyPolicy,
     }
 
@@ -136,35 +120,6 @@
         collection_id: ID,
     }
 
-<<<<<<< HEAD
-    /// TODO: Merge doc strings
-    /// Initialises a Uncapped `Collection` object and returns it. An Uncapped
-    /// Collection is one which has a `Unlimited` object as its `Cap`.
-    /// `Unlimited` Collections do not have any supply contracints.
-    ///
-    /// Unlimited collections do not have a counter which incrementes when an
-    /// NFT `Data` object is minted, and thus they do not store the current
-    /// supply information. This means that the minting of NFT `Data` objects
-    /// can be done in parallel without mutating the `Collection` object.
-
-    /// Initialises a Capped `Collection` object and returns it. A Capped
-    /// Collection is one which has a `Limited` object as its `Cap`.
-    /// `Limited` Collections have a fixed supply that can not be changed once
-    /// the `Cap` object is set to frozen. In this function call the `Limited`
-    /// object is not yet set to frozen, in order to give creators the ability
-    /// to ammend it prior to the primary sale taking place.
-    /// 
-    /// Despite its name, `Limited` supplies can still have no maximum supply
-    /// constraint, if the field `supply.cap` is set to `option::none`. This
-    /// allows us to have a Collection that has no supply contraints whilst 
-    /// still being able to track how many NFT `Data` objects are currently
-    /// in existance. We can achieve this by setting the parameter
-    /// `max_supply` to `option::none`.
-    public fun mint<T, M: store>(
-        args: InitCollection,
-        max_supply: Option<u64>,
-        blind_supply: bool,
-=======
 
     /// Initialises a `MintAuthority` and transfers it to `authority` and
     /// initialized `Collection` object and returns it. The `MintAuthority`
@@ -197,7 +152,6 @@
     public fun mint<T, M: store>(
         args: InitCollection,
         max_supply: u64,
->>>>>>> cba1aea7
         metadata: M,
         authority: address,
         ctx: &mut TxContext,
@@ -210,14 +164,6 @@
             }
         );
 
-<<<<<<< HEAD
-        create_mint_authority<T>(
-            object::uid_to_inner(&id),
-            max_supply,
-            blind_supply,
-            authority,
-            ctx,
-=======
         let mint_object_uid = object::new(ctx);
         let mint_object_id = object::uid_to_inner(&mint_object_uid);
 
@@ -226,7 +172,6 @@
             object::uid_to_inner(&id),
             max_supply,
             authority,
->>>>>>> cba1aea7
         );
 
 
@@ -240,33 +185,21 @@
             is_mutable: args.is_mutable,
             royalty_fee_bps: args.royalty_fee_bps,
             creators: vector::empty(),
-<<<<<<< HEAD
-=======
             mint_authority: mint_object_id,
->>>>>>> cba1aea7
             metadata: metadata,
         }
     }
 
     
-<<<<<<< HEAD
-    /// Burn a `Capped` Collection object and return the Metadata object
-    public fun burn_capped<T, M: store>(
-=======
     /// Burn a Collection with regulated supply object and
     /// returns the Metadata object
     public fun burn_regulated<T, M: store>(
->>>>>>> cba1aea7
         collection: Collection<T, M>,
         mint: MintAuthority<T>,
     ): M {
         assert!(
             supply::current(supply_policy::supply(&mint.supply_policy)) == 0,
-<<<<<<< HEAD
-            0
-=======
             err::supply_is_not_zero()
->>>>>>> cba1aea7
         );
 
         let MintAuthority {
@@ -293,18 +226,11 @@
             is_mutable: _,
             royalty_fee_bps: _,
             creators: _,
-<<<<<<< HEAD
-            metadata,
-        } = collection;
-
-        supply_policy::destroy_capped(supply_policy);
-=======
             mint_authority: _,
             metadata,
         } = collection;
 
         supply_policy::destroy_regulated(supply_policy);
->>>>>>> cba1aea7
 
         object::delete(id);
 
@@ -549,10 +475,6 @@
 
     public fun supply<T>(mint: &mut MintAuthority<T>): &Supply {
         supply_policy::supply(&mint.supply_policy)
-<<<<<<< HEAD
-        
-=======
->>>>>>> cba1aea7
     }
 
     public fun supply_cap<T>(mint: &mut MintAuthority<T>): Option<u64> {
@@ -682,19 +604,6 @@
     // === Private Functions ===
 
     fun create_mint_authority<T>(
-<<<<<<< HEAD
-        collection_id: ID,
-        supply: Option<u64>,
-        is_blind: bool,
-        recipient: address,
-        ctx: &mut TxContext,
-    ) {
-        if (is_blind) {
-            let authority: MintAuthority<T> = MintAuthority {
-                id: object::new(ctx),
-                collection_id: collection_id,
-                supply_policy: supply_policy::create_unlimited(),
-=======
         object_id: UID,
         collection_id: ID,
         max_supply: u64,
@@ -705,21 +614,10 @@
                 id: object_id,
                 collection_id: collection_id,
                 supply_policy: supply_policy::create_unregulated(),
->>>>>>> cba1aea7
             };
 
             transfer::transfer(authority, recipient);
         } else {
-<<<<<<< HEAD
-            let authority: MintAuthority<T> = MintAuthority {
-                id: object::new(ctx),
-                collection_id: collection_id,
-                supply_policy: supply_policy::create_limited(supply, false),
-            };
-
-            transfer::transfer(authority, recipient);
-        };
-=======
             let max_supply_opt = option::none();
 
             if (max_supply != U64_MAX) {
@@ -736,7 +634,6 @@
 
             transfer::transfer(authority, recipient);
         }
->>>>>>> cba1aea7
     }
 
     fun contains_address(
