--- conflicted
+++ resolved
@@ -41,15 +41,8 @@
 
     use nft_protocol::err;
     use nft_protocol::utils;
-<<<<<<< HEAD
-    use nft_protocol::collection::Collection;
     use nft_protocol::inventory::{Self, Inventory};
     use nft_protocol::warehouse::{Self, Warehouse, RedeemCommitment};
-    use nft_protocol::creators;
-=======
-    use nft_protocol::inventory::{Self, Inventory};
-    use nft_protocol::warehouse::{Self, Warehouse, RedeemCommitment};
->>>>>>> beb7545e
     use nft_protocol::marketplace::{Self as mkt, Marketplace};
     use nft_protocol::proceeds::{Self, Proceeds};
     use nft_protocol::venue::{Self, Venue};
@@ -199,17 +192,9 @@
     /// Panics if transaction sender is not listing admin or creator.
     public entry fun init_warehouse<T: key + store>(
         listing: &mut Listing,
-<<<<<<< HEAD
-        collection: &Collection<T>,
-        ctx: &mut TxContext,
-    ) {
-        let witness = creators::delegate(collection, ctx);
-        create_warehouse<T>(witness, listing, ctx);
-=======
         ctx: &mut TxContext,
     ) {
         create_warehouse<T>(listing, ctx);
->>>>>>> beb7545e
     }
 
     /// Creates an empty `Warehouse` on `Listing` and returns it's ID
@@ -221,10 +206,6 @@
     ///
     /// Panics if transaction sender is not listing admin.
     public fun create_warehouse<T: key + store>(
-<<<<<<< HEAD
-        witness: DelegatedWitness<T>,
-=======
->>>>>>> beb7545e
         listing: &mut Listing,
         ctx: &mut TxContext,
     ): ID {
@@ -303,19 +284,11 @@
         buyer: address,
         price: u64,
         balance: &mut Balance<FT>,
-<<<<<<< HEAD
-        ctx: &mut TxContext,
-=======
->>>>>>> beb7545e
     ): T {
         let inventory = inventory_internal_mut<T, Market, MarketWitness>(
             witness, listing, venue_id, inventory_id,
         );
-<<<<<<< HEAD
-        let nft = inventory::redeem_nft(inventory, ctx);
-=======
         let nft = inventory::redeem_nft(inventory);
->>>>>>> beb7545e
         pay_and_emit_sold_event(listing, &nft, balance, price, buyer);
         nft
     }
@@ -550,10 +523,6 @@
     /// in `CreatorsDomain`.
     public entry fun add_warehouse<T: key + store>(
         listing: &mut Listing,
-<<<<<<< HEAD
-        collection: &Collection<T>,
-=======
->>>>>>> beb7545e
         warehouse: Warehouse<T>,
         ctx: &mut TxContext,
     ) {
