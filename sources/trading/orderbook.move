--- conflicted
+++ resolved
@@ -259,27 +259,16 @@
     /// In such a case, a new shared object [`TradeIntermediate`] is created.
     /// Otherwise we add the bid to the orderbook's state.
     ///
-<<<<<<< HEAD
     /// The client provides the Kiosk into which they wish to receive an NFT.
     public entry fun create_bid<T: key + store, FT>(
         book: &mut Orderbook<T, FT>,
         buyer_kiosk: &mut Kiosk,
-=======
-    /// The client provides the Safe into which they wish to receive an NFT.
-    public entry fun create_bid<T: key + store, FT>(
-        book: &mut Orderbook<T, FT>,
-        buyer_safe: &mut Safe,
->>>>>>> beb7545e
         price: u64,
         wallet: &mut Coin<FT>,
         ctx: &mut TxContext,
     ) {
         assert!(!book.protected_actions.create_bid, EACTION_NOT_PUBLIC);
-<<<<<<< HEAD
         create_bid_<T, FT>(book, buyer_kiosk, price, option::none(), wallet, ctx)
-=======
-        create_bid_<T, FT>(book, buyer_safe, price, option::none(), wallet, ctx)
->>>>>>> beb7545e
     }
 
     /// Same as [`create_bid`] but protected by
@@ -287,44 +276,26 @@
     public fun create_bid_protected<W: drop, T: key + store, FT>(
         _witness: W,
         book: &mut Orderbook<T, FT>,
-<<<<<<< HEAD
         buyer_kiosk: &mut Kiosk,
-=======
-        buyer_safe: &mut Safe,
->>>>>>> beb7545e
         price: u64,
         wallet: &mut Coin<FT>,
         ctx: &mut TxContext,
     ) {
         utils::assert_same_module_as_witness<T, W>();
-<<<<<<< HEAD
 
         create_bid_<T, FT>(book, buyer_kiosk, price, option::none(), wallet, ctx)
     }
 
     /// Same as [`create_bid`] but creates a new kiosk for the sender first
     public entry fun create_kiosk_and_bid<T: key + store, FT>(
-=======
-        create_bid_<T, FT>(book, buyer_safe, price, option::none(), wallet, ctx)
-    }
-
-    /// Same as [`create_bid`] but creates a new safe for the sender first
-    public entry fun create_safe_and_bid<T: key + store, FT>(
->>>>>>> beb7545e
-        book: &mut Orderbook<T, FT>,
-        price: u64,
-        wallet: &mut Coin<FT>,
-        ctx: &mut TxContext,
-    ) {
-<<<<<<< HEAD
+        book: &mut Orderbook<T, FT>,
+        price: u64,
+        wallet: &mut Coin<FT>,
+        ctx: &mut TxContext,
+    ) {
         let (buyer_kiosk, owner_cap) = ob_kiosk::new(option::none(), ctx);
         create_bid<T, FT>(book, &mut buyer_kiosk, price, wallet, ctx);
         public_share_object(buyer_kiosk);
-=======
-        let (buyer_safe, owner_cap) = safe::new(ctx);
-        create_bid<T, FT>(book, &mut buyer_safe, price, wallet, ctx);
-        public_share_object(buyer_safe);
->>>>>>> beb7545e
         public_transfer(owner_cap, tx_context::sender(ctx));
     }
 
@@ -332,11 +303,7 @@
     /// [commission](https://docs.originbyte.io/origin-byte/about-our-programs/liquidity-layer/orderbook#commission).
     public entry fun create_bid_with_commission<T: key + store, FT>(
         book: &mut Orderbook<T, FT>,
-<<<<<<< HEAD
         buyer_kiosk: &mut Kiosk,
-=======
-        buyer_safe: &mut Safe,
->>>>>>> beb7545e
         price: u64,
         beneficiary: address,
         commission_ft: u64,
@@ -349,11 +316,7 @@
             balance::split(coin::balance_mut(wallet), commission_ft),
         );
         create_bid_<T, FT>(
-<<<<<<< HEAD
             book, buyer_kiosk, price, option::some(commission), wallet, ctx,
-=======
-            book, buyer_safe, price, option::some(commission), wallet, ctx,
->>>>>>> beb7545e
         )
     }
 
@@ -362,11 +325,7 @@
     public fun create_bid_with_commission_protected<W: drop, T: key + store, FT>(
         _witness: W,
         book: &mut Orderbook<T, FT>,
-<<<<<<< HEAD
         buyer_kiosk: &mut Kiosk,
-=======
-        buyer_safe: &mut Safe,
->>>>>>> beb7545e
         price: u64,
         beneficiary: address,
         commission_ft: u64,
@@ -380,21 +339,13 @@
             balance::split(coin::balance_mut(wallet), commission_ft),
         );
         create_bid_<T, FT>(
-<<<<<<< HEAD
             book, buyer_kiosk, price, option::some(commission), wallet, ctx,
-=======
-            book, buyer_safe, price, option::some(commission), wallet, ctx,
->>>>>>> beb7545e
         )
     }
 
     /// Same as [`create_kiosk_and_bid`] but with a
     /// [commission](https://docs.originbyte.io/origin-byte/about-our-programs/liquidity-layer/orderbook#commission).
-<<<<<<< HEAD
     public entry fun create_kiosk_and_bid_with_commission<T: key + store, FT>(
-=======
-    public entry fun create_safe_and_bid_with_commission<T: key + store, FT>(
->>>>>>> beb7545e
         book: &mut Orderbook<T, FT>,
         price: u64,
         beneficiary: address,
@@ -440,10 +391,6 @@
         ctx: &mut TxContext,
     ) {
         utils::assert_same_module_as_witness<T, W>();
-<<<<<<< HEAD
-
-=======
->>>>>>> beb7545e
         cancel_bid_(book, bid_price_level, wallet, ctx)
     }
 
@@ -456,10 +403,7 @@
     /// Otherwise the transfer cap is stored in the orderbook.
     public entry fun create_ask<T: key + store, FT>(
         book: &mut Orderbook<T, FT>,
-<<<<<<< HEAD
         owner_cap: &OwnerCap,
-=======
->>>>>>> beb7545e
         requested_tokens: u64,
         nft_id: ID,
         seller_kiosk: &mut Kiosk,
@@ -467,36 +411,10 @@
     ) {
         assert!(!book.protected_actions.create_ask, EACTION_NOT_PUBLIC);
         create_ask_<T, FT>(
-<<<<<<< HEAD
             book, owner_cap, requested_tokens, option::none(), nft_id, seller_kiosk, ctx
         )
     }
 
-=======
-            book, requested_tokens, option::none(), transfer_cap, seller_safe, ctx
-        )
-    }
-
-    /// Creates exclusive transfer cap and then calls [`create_ask`].
-    public entry fun list_nft<T: key + store, FT>(
-        book: &mut Orderbook<T, FT>,
-        requested_tokens: u64,
-        nft: ID,
-        owner_cap: &safe::OwnerCap,
-        seller_safe: &mut Safe,
-        ctx: &mut TxContext,
-    ) {
-        let transfer_cap = safe::create_exclusive_transfer_cap(
-            nft,
-            owner_cap,
-            seller_safe,
-            ctx,
-        );
-
-        create_ask(book, requested_tokens, transfer_cap, seller_safe, ctx)
-    }
-
->>>>>>> beb7545e
     /// Provide list of NFTs and corresponding prices (index # match.)
     ///
     /// The NFTs must be deposited in the seller's kiosk.
@@ -506,10 +424,7 @@
     /// * If `nfts` is empty
     public entry fun list_multiple_nfts<T: key + store, FT>(
         book: &mut Orderbook<T, FT>,
-<<<<<<< HEAD
         owner_cap: &OwnerCap,
-=======
->>>>>>> beb7545e
         nfts: vector<ID>,
         prices: vector<u64>,
         seller_kiosk: &mut Kiosk,
@@ -535,16 +450,11 @@
     /// 1. Deposits an NFT to kiosk
     /// 2. Calls [`list_nft`]
     ///
-<<<<<<< HEAD
     /// The type `T` in case of OB collections is `Nft<T>`.
     /// In case of generic collections `C == T`.
     ///
     /// This endpoint is useful mainly for generic collections, because NFTs
     /// of OB _usually_ live in a kiosk in the first place.
-=======
-    /// This endpoint is useful mainly for generic collections, because NFTs
-    /// of OB _usually_ live in a safe in the first place.
->>>>>>> beb7545e
     public entry fun deposit_and_list_nft<T: key + store, FT>(
         book: &mut Orderbook<T, FT>,
         nft: T,
@@ -554,22 +464,13 @@
         ctx: &mut TxContext,
     ) {
         let nft_id = object::id(&nft);
-<<<<<<< HEAD
         ob_kiosk::deposit_as_owner(seller_kiosk, owner_cap, nft);
         create_ask(book, owner_cap, requested_tokens, nft_id, seller_kiosk, ctx);
-=======
-        safe::deposit_nft_privileged(nft, owner_cap, seller_safe, ctx);
-        list_nft(book, requested_tokens, nft_id, owner_cap, seller_safe, ctx)
->>>>>>> beb7545e
     }
 
     /// 1. Creates a new kiosk for the sender
     /// 2. Calls [`deposit_and_list_nft`]
-<<<<<<< HEAD
     public entry fun create_kiosk_and_deposit_and_list_nft<T: key + store, FT>(
-=======
-    public entry fun create_safe_and_deposit_and_list_nft<T: key + store, FT>(
->>>>>>> beb7545e
         book: &mut Orderbook<T, FT>,
         nft: T,
         requested_tokens: u64,
@@ -596,10 +497,7 @@
     public fun create_ask_protected<W: drop, T: key + store, FT>(
         _witness: W,
         book: &mut Orderbook<T, FT>,
-<<<<<<< HEAD
         owner_cap: &OwnerCap,
-=======
->>>>>>> beb7545e
         requested_tokens: u64,
         nft_id: ID,
         seller_kiosk: &mut Kiosk,
@@ -608,11 +506,7 @@
         utils::assert_same_module_as_witness<T, W>();
 
         create_ask_<T, FT>(
-<<<<<<< HEAD
             book, owner_cap, requested_tokens, option::none(), nft_id, seller_kiosk, ctx
-=======
-            book, requested_tokens, option::none(), transfer_cap, seller_safe, ctx
->>>>>>> beb7545e
         )
     }
 
@@ -620,10 +514,7 @@
     /// [commission](https://docs.originbyte.io/origin-byte/about-our-programs/liquidity-layer/orderbook#commission).
     public entry fun create_ask_with_commission<T: key + store, FT>(
         book: &mut Orderbook<T, FT>,
-<<<<<<< HEAD
         owner_cap: &OwnerCap,
-=======
->>>>>>> beb7545e
         requested_tokens: u64,
         nft_id: ID,
         beneficiary: address,
@@ -639,46 +530,7 @@
             commission,
         );
         create_ask_<T, FT>(
-<<<<<<< HEAD
             book, owner_cap, requested_tokens, option::none(), nft_id, seller_kiosk, ctx
-=======
-            book,
-            requested_tokens,
-            option::some(commission),
-            transfer_cap,
-            seller_safe,
-            ctx,
-        )
-    }
-
-    /// Same as [`list_nft`] but with a
-    /// [commission](https://docs.originbyte.io/origin-byte/about-our-programs/liquidity-layer/orderbook#commission).
-    public entry fun list_nft_with_commission<T: key + store, FT>(
-        book: &mut Orderbook<T, FT>,
-        requested_tokens: u64,
-        nft: ID,
-        owner_cap: &safe::OwnerCap,
-        beneficiary: address,
-        commission: u64,
-        seller_safe: &mut Safe,
-        ctx: &mut TxContext,
-    ) {
-        let transfer_cap = safe::create_exclusive_transfer_cap(
-            nft,
-            owner_cap,
-            seller_safe,
-            ctx,
-        );
-
-        create_ask_with_commission(
-            book,
-            requested_tokens,
-            transfer_cap,
-            beneficiary,
-            commission,
-            seller_safe,
-            ctx,
->>>>>>> beb7545e
         )
     }
 
@@ -743,7 +595,6 @@
         ctx: &mut TxContext,
     ) {
         let nft_id = object::id(&nft);
-<<<<<<< HEAD
         ob_kiosk::deposit_as_owner(seller_kiosk, owner_cap, nft);
 
         create_ask_with_commission(
@@ -756,28 +607,11 @@
                 seller_kiosk,
                 ctx,
             );
-=======
-        safe::deposit_nft_privileged(nft, owner_cap, seller_safe, ctx);
-        list_nft_with_commission(
-            book,
-            requested_tokens,
-            nft_id,
-            owner_cap,
-            beneficiary,
-            commission,
-            seller_safe,
-            ctx,
-        )
->>>>>>> beb7545e
     }
 
     /// Same as [`create_kiosk_and_deposit_and_list_nft`] but with a
     /// [commission](https://docs.originbyte.io/origin-byte/about-our-programs/liquidity-layer/orderbook#commission).
-<<<<<<< HEAD
     public entry fun create_kiosk_and_deposit_and_list_nft_with_commission<T: key + store, FT>(
-=======
-    public entry fun create_safe_and_deposit_and_list_nft_with_commission<T: key + store, FT>(
->>>>>>> beb7545e
         book: &mut Orderbook<T, FT>,
         nft: T,
         requested_tokens: u64,
@@ -811,10 +645,7 @@
     public fun create_ask_with_commission_protected<W: drop, T: key + store, FT>(
         _witness: W,
         book: &mut Orderbook<T, FT>,
-<<<<<<< HEAD
         owner_cap: &OwnerCap,
-=======
->>>>>>> beb7545e
         requested_tokens: u64,
         nft_id: ID,
         beneficiary: address,
@@ -830,16 +661,7 @@
             commission,
         );
         create_ask_<T, FT>(
-<<<<<<< HEAD
             book, owner_cap, requested_tokens, option::none(), nft_id, seller_kiosk, ctx
-=======
-            book,
-            requested_tokens,
-            option::some(commission),
-            transfer_cap,
-            seller_safe,
-            ctx,
->>>>>>> beb7545e
         )
     }
 
@@ -874,26 +696,7 @@
         ctx: &mut TxContext,
     ) {
         utils::assert_same_module_as_witness<T, W>();
-<<<<<<< HEAD
         cancel_ask_(book, nft_price_level, nft_id, ctx);
-=======
-        let (cap, _) = cancel_ask_(book, nft_price_level, nft_id, ctx);
-        public_transfer(cap, tx_context::sender(ctx));
-    }
-
-    /// Same as [`cancel_ask`] but the [`TransferCap`] is burned instead of
-    /// transferred back to the tx sender.
-    public entry fun cancel_ask_and_discard_transfer_cap<T: key + store, FT>(
-        book: &mut Orderbook<T, FT>,
-        nft_price_level: u64,
-        nft_id: ID,
-        seller_safe: &mut Safe,
-        ctx: &mut TxContext,
-    ) {
-        assert!(!book.protected_actions.cancel_ask, EACTION_NOT_PUBLIC);
-        let (cap, _) = cancel_ask_(book, nft_price_level, nft_id, ctx);
-        safe::burn_transfer_cap(cap, seller_safe);
->>>>>>> beb7545e
     }
 
     // === Edit listing ===
@@ -905,10 +708,7 @@
     /// Depends on whether the ask is filled immediately or not.
     public entry fun edit_ask<T: key + store, FT>(
         book: &mut Orderbook<T, FT>,
-<<<<<<< HEAD
         owner_cap: &OwnerCap,
-=======
->>>>>>> beb7545e
         old_price: u64,
         nft_id: ID,
         new_price: u64,
@@ -925,11 +725,7 @@
     /// Cancels the old bid and creates a new one with new price.
     public entry fun edit_bid<T: key + store, FT>(
         book: &mut Orderbook<T, FT>,
-<<<<<<< HEAD
         buyer_kiosk: &mut Kiosk,
-=======
-        buyer_safe: &mut Safe,
->>>>>>> beb7545e
         old_price: u64,
         new_price: u64,
         wallet: &mut Coin<FT>,
@@ -971,7 +767,6 @@
     ) {
         assert!(!book.protected_actions.buy_nft, EACTION_NOT_PUBLIC);
         buy_nft_<T, FT>(
-<<<<<<< HEAD
             book, nft_id, price, wallet, seller_kiosk, buyer_kiosk, allowlist, ctx
         )
     }
@@ -980,16 +775,6 @@
     /// 2. Buys the NFT into this new kiosk
     /// 3. Shares the kiosk and gives the owner cap to sender
     public entry fun create_kiosk_and_buy_nft<T: key + store, FT>(
-=======
-            book, nft_id, price, wallet, seller_safe, buyer_safe, allowlist, ctx
-        )
-    }
-
-    /// 1. Creates a new [`Safe`] for the sender
-    /// 2. Buys the NFT into this new safe
-    /// 3. Shares the safe and gives the owner cap to sender
-    public entry fun create_safe_and_buy_nft<T: key + store, FT>(
->>>>>>> beb7545e
         book: &mut Orderbook<T, FT>,
         nft_id: ID,
         price: u64,
@@ -999,19 +784,11 @@
         ctx: &mut TxContext,
     ) {
         let buyer = tx_context::sender(ctx);
-<<<<<<< HEAD
         let (buyer_kiosk, owner_cap) = ob_kiosk::new(option::none(), ctx);
 
         assert!(!book.protected_actions.buy_nft, EACTION_NOT_PUBLIC);
         buy_nft_<T, FT>(
             book, nft_id, price, wallet, seller_kiosk, &mut buyer_kiosk, allowlist, ctx
-=======
-        let (buyer_safe, owner_cap) = safe::new(ctx);
-
-        assert!(!book.protected_actions.buy_nft, EACTION_NOT_PUBLIC);
-        buy_nft_<T, FT>(
-            book, nft_id, price, wallet, seller_safe, &mut buyer_safe, allowlist, ctx
->>>>>>> beb7545e
         );
 
         public_transfer(owner_cap, buyer);
@@ -1034,11 +811,7 @@
         utils::assert_same_module_as_witness<T, W>();
 
         buy_nft_<T, FT>(
-<<<<<<< HEAD
             book, nft_id, price, wallet, seller_kiosk, buyer_kiosk, allowlist, ctx
-=======
-            book, nft_id, price, wallet, seller_safe, buyer_safe, allowlist, ctx
->>>>>>> beb7545e
         )
     }
 
@@ -1052,7 +825,6 @@
     /// Therefore, orderbook creates [`TradeIntermediate`] which then has to be
     /// permissionlessly resolved via this endpoint.
     public entry fun finish_trade<T: key + store, FT>(
-<<<<<<< HEAD
         book: &Orderbook<T, FT>,
         trade: &mut TradeIntermediate<T, FT>,
         seller_kiosk: &mut Kiosk,
@@ -1061,15 +833,6 @@
         ctx: &mut TxContext,
     ) {
         finish_trade_<T, FT>(book, trade, seller_kiosk, buyer_kiosk, allowlist, ctx)
-=======
-        trade: &mut TradeIntermediate<T, FT>,
-        seller_safe: &mut Safe,
-        buyer_safe: &mut Safe,
-        allowlist: &Allowlist,
-        ctx: &mut TxContext,
-    ) {
-        finish_trade_<T, FT>(trade, seller_safe, buyer_safe, allowlist, ctx)
->>>>>>> beb7545e
     }
 
     // === Create orderbook ===
@@ -1105,13 +868,7 @@
 
     /// Returns a new orderbook without any protection, ie. all endpoints can
     /// be called as entry points.
-<<<<<<< HEAD
     public fun new_unprotected<T: key + store, FT>(ctx: &mut TxContext): Orderbook<T, FT> {
-=======
-    public fun new_unprotected<T: key + store, FT>(
-        ctx: &mut TxContext,
-    ): Orderbook<T, FT> {
->>>>>>> beb7545e
         new<T, FT>(no_protection(), ctx)
     }
 
@@ -1287,11 +1044,7 @@
 
     fun create_bid_<T: key + store, FT>(
         book: &mut Orderbook<T, FT>,
-<<<<<<< HEAD
         buyer_kiosk: &mut Kiosk,
-=======
-        buyer_safe: &mut Safe,
->>>>>>> beb7545e
         price: u64,
         bid_commission: Option<BidCommission<FT>>,
         wallet: &mut Coin<FT>,
@@ -1341,11 +1094,7 @@
 
             // see also `finish_trade` entry point
             let trade_intermediate = TradeIntermediate<T, FT> {
-<<<<<<< HEAD
                 buyer_kiosk: buyer_kiosk_id,
-=======
-                buyer_safe: buyer_safe_id,
->>>>>>> beb7545e
                 buyer,
                 nft_id,
                 seller,
@@ -1377,11 +1126,7 @@
                 orderbook: object::id(book),
                 owner: buyer,
                 price,
-<<<<<<< HEAD
                 kiosk: buyer_kiosk_id,
-=======
-                safe: buyer_safe_id,
->>>>>>> beb7545e
                 nft_type: type_name::into_string(type_name::get<T>()),
                 ft_type: type_name::into_string(type_name::get<FT>()),
             });
@@ -1483,11 +1228,7 @@
 
     fun edit_bid_<T: key + store, FT>(
         book: &mut Orderbook<T, FT>,
-<<<<<<< HEAD
         buyer_kiosk: &mut Kiosk,
-=======
-        buyer_safe: &mut Safe,
->>>>>>> beb7545e
         old_price: u64,
         new_price: u64,
         wallet: &mut Coin<FT>,
@@ -1501,10 +1242,7 @@
 
     fun create_ask_<T: key + store, FT>(
         book: &mut Orderbook<T, FT>,
-<<<<<<< HEAD
         owner_cap: &OwnerCap,
-=======
->>>>>>> beb7545e
         price: u64,
         ask_commission: Option<AskCommission>,
         nft_id: ID,
@@ -1514,7 +1252,6 @@
         ob_kiosk::assert_is_ob_kiosk(seller_kiosk);
         ob_kiosk::assert_owner_cap(seller_kiosk, owner_cap);
 
-<<<<<<< HEAD
         // TODO: Confirm that NFT is in the kiosk
         // TODO: Check Type of NFT matches orderbook type
         // if (kiosk::transfer_cap_is_nft_generic(&transfer_cap)) {
@@ -1523,8 +1260,6 @@
         //     kiosk::assert_nft_type<T>(&transfer_cap);
         // };
 
-=======
->>>>>>> beb7545e
         let seller = tx_context::sender(ctx);
         let seller_kiosk_id = object::id(seller_kiosk);
 
@@ -1609,11 +1344,7 @@
                 orderbook: object::id(book),
                 owner: seller,
                 price,
-<<<<<<< HEAD
                 kiosk: seller_kiosk_id,
-=======
-                safe: seller_safe_id,
->>>>>>> beb7545e
                 nft_type: type_name::into_string(type_name::get<T>()),
                 ft_type: type_name::into_string(type_name::get<FT>()),
             });
@@ -1723,7 +1454,6 @@
         option::destroy_none(maybe_commission);
         balance::destroy_zero(bid_offer);
 
-<<<<<<< HEAD
         // TODO: This is odd, it should not compile because request does not have drop
         let tx_request = ob_kiosk::transfer_delegated<T>(
             seller_kiosk,
@@ -1731,32 +1461,17 @@
             nft_id,
             &book.id,
             price,
-=======
-        safe::transfer_nft_to_safe<T, Witness>(
-            transfer_cap,
-            Witness {},
-            allowlist,
-            seller_safe,
-            buyer_safe,
->>>>>>> beb7545e
             ctx,
         );
     }
 
     fun finish_trade_<T: key + store, FT>(
-<<<<<<< HEAD
         // Note: We need this here to provide &UID
         book: &Orderbook<T, FT>,
         trade: &mut TradeIntermediate<T, FT>,
         seller_kiosk: &mut Kiosk,
         buyer_kiosk: &mut Kiosk,
         _allowlist: &Allowlist,
-=======
-        trade: &mut TradeIntermediate<T, FT>,
-        seller_safe: &mut Safe,
-        buyer_safe: &mut Safe,
-        allowlist: &Allowlist,
->>>>>>> beb7545e
         ctx: &mut TxContext,
     ) {
         let TradeIntermediate {
@@ -1765,13 +1480,8 @@
             seller_kiosk: _,
             paid,
             seller,
-<<<<<<< HEAD
             buyer,
             buyer_kiosk: expected_buyer_kiosk_id,
-=======
-            buyer: _,
-            buyer_safe: expected_buyer_safe_id,
->>>>>>> beb7545e
             commission: maybe_commission,
         } = trade;
 
@@ -1780,7 +1490,6 @@
             EKIOSK_ID_MISMATCH,
         );
 
-<<<<<<< HEAD
         let price = balance::value(paid);
 
         settle_funds_with_royalties<T, FT>(
@@ -1801,25 +1510,6 @@
         );
     }
 
-=======
-        settle_funds_with_royalties<T, FT>(
-            paid,
-            *seller,
-            maybe_commission,
-            ctx,
-        );
-
-        safe::transfer_nft_to_safe<T, Witness>(
-            transfer_cap,
-            Witness {},
-            allowlist,
-            seller_safe,
-            buyer_safe,
-            ctx,
-        );
-    }
-
->>>>>>> beb7545e
     /// Finds an ask of a given NFT advertized for the given price. Removes it
     /// from the asks vector preserving order and returns it.
     fun remove_ask(asks: &mut CBTree<vector<Ask>>, price: u64, nft_id: ID): Ask {
