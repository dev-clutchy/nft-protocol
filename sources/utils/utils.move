--- conflicted
+++ resolved
@@ -7,12 +7,9 @@
     use std::vector;
     use sui::package::{Self, Publisher};
     use sui::vec_map::{Self, VecMap};
-<<<<<<< HEAD
     use sui::object::{Self, ID, UID};
-=======
     use sui::table_vec::{Self, TableVec};
     use sui::tx_context::TxContext;
->>>>>>> b0faddd4
 
     /// Mismatched length of key and value vectors used in `from_vec_to_map`
     const EMismatchedKeyValueLength: u64 = 1;
@@ -34,7 +31,6 @@
         10_000
     }
 
-<<<<<<< HEAD
     public fun assert_with_witness<W: drop, T: key>(
         nft_uid: &UID,
         nft_type: UidType<T>
@@ -91,7 +87,8 @@
 
     public fun assert_package_publisher<C>(pub: &Publisher) {
         assert!(package::from_package<C>(pub), EPackagePublisherMismatch);
-=======
+    }
+
     public fun table_vec_from_vec<T: store>(
         vec: vector<T>,
         ctx: &mut TxContext
@@ -110,7 +107,6 @@
         vector::destroy_empty(vec);
 
         table
->>>>>>> b0faddd4
     }
 
     /// First generic `T` is any type, second generic is `Witness`.
