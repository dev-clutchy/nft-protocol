- Sui v0.12.1

# Install

This codebase requires installation of the [Sui CLI](https://docs.sui.io/build/install).

# Built and Test

1. `$ sui move build` to build the available move modules
2. `$ sui move test` to run the move tests
3. `./bin/publish.sh` to publish the modules on localnet or devnet

# OriginByte

A new approach to NFTs.

Origin-Byte is an ecosystem of tools, standards and smart contracts designed to make life easier for Web3 Game Developers and NFT creators. From simple artwork to complex gaming assets, we want to help you reach the public, and provide on-chain market infrastructure.

In Move, the powers of transferability and mutability are commingled, such that only the owner of a single writer object can transfer the object and mutate it within the bounds defined by its module.

Considering the broad range of NFT use cases, there are situations in which we will want NFTs to be mutated by the collection creators (e.g. Upgrading an Art collection; Increasing the damage level of an NFT in-game weapon), even though the NFTs themselves will be owned by users. There are mainly two ways to achieve this:

- The NFT owner can send the NFT to a shared object, to be mutated accordingly
- We can separate the NFT object from its Data object, hence allowing the Data object itself to be shared and mutated accordingly

In the OriginByte protocol, an `NFT` object is a hybrid object that can take two shapes:
<<<<<<< HEAD
=======

>>>>>>> ac5025c1
- The shape of an NFT that embeds is own data, aka an Embedded NFT;
- The shape of an NFT which does not embed its own data and contains solely a pointer to its data object, aka a Loose NFT.

This design allows us to keep only one ultimate type while simultaneously allowing the NFT to embed its data or to loosely pointing to it, depending on the use case. It is also possible to dynamically join or split the data object from the NFT object, therefore allowing for arbitrary dynamic behaviour.

The NFT struct is as follows:

```
struct Nft<phantom T, D: store> has key, store {
        id: UID,
        data_id: ID,
        data: Option<D>,
    }
```

By default it contains a pointer to its data object. A loose NFT will have the `data` field empty, in other words `option::none()`, whilst an embedded NFT will have its data object in the `data` field. Using the functions `nft::join_nft_data()` and `nft::split_nft_data()` we can convert back and forth between loose and embedded NFT.

### Embedded NFTs

As stated, embedded NFTs have their data object wrapped within itself. A core difference between embedded and loose NFTs is that, since the embedded NFT forces its data to be wrapped by itself, it can only represent a 1-to-1 relationship with the data object. This is ideal to represent simple collections of unique NFTs such as Art or PFP collections.

In embedded NFTs, the `Data` object and the `NFT` object are minted at the same time, or in other words, in the same entry function call.

The naturally NFT release strategy for embedded NFTs is for the NFT creators to pre-mint them on-chain and transfer them to a Launchpad object, which in turns is responsible to configure the NFT Release / Primary Market Sales strategy.

To mint an embedded NFT, modules will call the function `nft::mint_nft_embedded` which will create the `Data` object as well as the `Nft`.

### Loose NFTs

In contrast, since loose NFTs do not wrap the data object within itself, they can represent 1-to-many relationships between the data object and the NFT objects. Basically, one can mint any amount of NFTs pointing to a single data object. This is ideal to represent digital collectibles, such as digital football or baseball cards, as well as gaming items that more than one user should have access to.

In loose NFTs, the `Data` object is first minted and only then the NFTs associated to that object are minted.

To mint a loose NFT, modules will first create the data object on-chain and then allows the NFTs to be minted on the fly when needed, via the function call `nft::mint_nft_loose`.

### Type Exporting

In the spirit of the design philosophy presented in this [RFC](https://github.com/MystenLabs/sui/blob/a49613a52d1556386464be7d138c379773f35499/sui_programmability/examples/nft_standard/README.md), NFTs of a given NFT Collection have their own type `T` which is expressed as:

- `Nft<T, D>`
- `Collection<T, M, C>`

Where the following generics represent:

- `T` NFT type export that types the `Nft` and `Collection` object
- `D` a generic for the NFT `Data` object type
- `M` a generic for the Collection `Metadta` object type
- `C` a generic for the Collection `Cap` object type

Note: We are considering simplifying the Collection type by removing the generic `C`.

### A 3-layered approach

Since the NFTs are type exported, each NFT collection will have to deploy its type-specific contract that interfaces with OriginByte modules.

Consider two sample NFT collections: Suimarines and Suiway Surfers. To launch these collections on Sui, the creators will deploy the contracts `suimarines` and `suiway_surfers` (this deployment will in the future be made via an OriginByte SDK). Creators will be able to choose which NFT implementation they want their collection to have (i.e. Unique NFTs, Collectibles, Composable NFTs, Tickets, Loyalty Points, etc.):

<img src="assets/3_layer.png" width="632" height="395" />

The core vision is that any developer can build a custom implementation on top of the base NFT contract. Currently we have implemented the following domain-specific modules:

- `nft_protocol::unique_nft`
- `nft_protocol::collectibles`
- `nft_protocol::c_nft`

These domain-specific modules in turn communicate with the base module `nft_protocol::nft` to mint the NFTs and to perform basic actions such as morphing the NFT from loose to embedded and vice-versa.

### Relationship to Collection object

Conceptually, we can think of NFTs being organized into collections. It is in essence a 1-to-many relational data model, that could, in a traditional database setup, be represented by two relational database tables, `collection` and `nfts`, where `collection_id` would serve as a primary key for the `collection` table and a foreign key to the `nfts` table.

In Move, the way we represent this relational model is to guarantee that the NFT objects themselves have an `ID` pointer to the collection `UID`.

To mint an NFT, projects must first create the NFT collection object, where metadata and configurations about the project will be stored. The NFT collection objects are meant to be owned by the project owners, who maintain control over the collection and its NFTs while the collection is mutable (TODO: We should separate the concept of Freezing the Collection and inherent mutability of its NFTS).

At any point in time, the collection owner can decide to make the collection immutable, which involves freezing the collection object and its associated NFTs. However, not all fields of the Collection are frozen:

- The field current_supply will still mutate every time an NFT is minted or burned
- Collection owners will still be able to push and pop tags onto the field tags

When minting an NFT, you need to pass on a mutable reference to the Collection object. This means that only the collection owner can perform the initial mint, unless it is a shared-object in which case anyone can.

## Data Model

### Collection

The collection object, `Collection<phantom T, M: store, C: store>`, has the following data model:

<<<<<<< HEAD
| Field            | Type          | Description |
| ---------------- | ------------- | ----------- |
| `id`             | `UID`         | The UID of the collection object |
| `name`           | `String`      | The name of the collection |
| `description`    | `String`      | The description of the collection |
| `symbol`         | `String`      | The symbol/ticker of the collection |
| `receiver`       | `address`     | Address that receives the royalty proceeds |
| `tags`           | `Tags`        | A set of strings that categorize the domain in which the NFT operates |
| `is_mutable`     | `bool`        | A configuration field that dictates whether NFTs are mutable |
| `royalty_fee_bps` | `u64`             | The royalty fees creators accumulate on the sale of NFTs * |
| `creators`        | `vector<Creator>` | A vector containing the information of the creators |
| `metadata`       | `M`        | A generic type representing the metadata object embedded in the NFT collection |
| `cap` | `C`         | A generic type refering to the Supply Policy of the collection |

* `royalty_fee_bps` is currently not being utilized but will be used in the standard launchpad module.
=======
| Field             | Type              | Description                                                                    |
| ----------------- | ----------------- | ------------------------------------------------------------------------------ |
| `id`              | `UID`             | The UID of the collection object                                               |
| `name`            | `String`          | The name of the collection                                                     |
| `description`     | `String`          | The name of the collection                                                     |
| `symbol`          | `String`          | The symbol/ticker of the collection                                            |
| `receiver`        | `address`         | Address that receives the mint price in Sui                                    |
| `tags`            | `Tags`            | A set of strings that categorize the domain in which the NFT operates          |
| `is_mutable`      | `bool`            | A configuration field that dictates whether NFTs are mutable                   |
| `royalty_fee_bps` | `u64`             | The royalty fees creators accumulate on the sale of NFTs \*                    |
| `creators`        | `vector<Creator>` | A vector containing the information of the creators                            |
| `metadata`        | `M`               | A generic type representing the metadata object embedded in the NFT collection |
| `cap`             | `C`               | A generic type refering to the Supply Policy of the collection                 |

- `royalty_fee_bps` is currently not being utilized but will be used in the standard launchpad module.
>>>>>>> ac5025c1

Where `Tags` is a struct with the field `enumerations` as a `VecMap<u64, String>` being the set of strings representing the domains of the NFT (e.g. Art, Gaming Asset, Tickets, Loyalty Points, etc.)

Where `Creators` is a struct with the following fields:

- `id` representing the address of the creator
- `verified` which is a bool value that represents if the creator address has been verified via signed transaction (this functionality is still not implemented)
- `share_of_royalty` as the percentage share that the creator has over `royalty_fee_bps`.

The collection object has the following functions that mutate state:

- `mint_capped` which mints a collection object with capped supply and returns it
- `mint_uncapped` which mints a collection object with unlimited supply and returns it
- `increase_supply` which increments `current_supply` by one
- `decrease_supply` which decreases `current_supply` by one
- `burn` which burns the collection object if `current_supply` is zero

and the following modifier functions:

- `freeze_collection` (irreversible)
- `rename`
- `change_description`
- `change_symbol`
- `change_receiver`
- `push_tag`
- `pop_tag`
- `change_royalty` changes the field `royalty_fee_bps`
- `add_creator` pushes a `Creator` to the `creators` field
- `remove_creator` pops a `Creator` from the `creators` field
- `cap_supply`: `Limited` collections can have a cap on the maximum supply, however the supply cap can also be `option::none()`. This function call adds a value to the supply cap.
- `increase_supply_cap`
- decrease_supply_cap

### Standard Collection Metadata

The standard collection metadata object, `StdMeta`, has the following data model:

| Field  | Type     | Description                                        |
| ------ | -------- | -------------------------------------------------- |
| `id`   | `UID`    | The UID of the standard collection metadata object |
| `json` | `String` | An open string field to add any arbitrary data     |

The collection metadata object has the following functions that mutate state:

- `mint_and_transfer` mints a collection object, it's corresponding metadata object, and transfers it to a recipient
- `mint_and_share` mints a collection object, it's corresponding metadata object, and makes it a shared object
- `burn_limited_collection` which burns the limited collection object and subsequently the metadata object if the NFT supply is zero.

### NFT (Base type)

Generic NFT object, `Nft<phantom T, D: store>`, has the following data model:

| Field     | Type        | Description                                                               |
| --------- | ----------- | ------------------------------------------------------------------------- |
| `id`      | `UID`       | The UID of the generic NFT object                                         |
| `data_id` | `ID`        | A pointer to the collection object                                        |
| `data`    | `Option<D>` | An optional generic type representing the data object embedded in the NFT |

The generic NFT object has the following functions to be called by an upstream contract:

- `mint_nft_loose` to mint a loose NFT
- `mint_nft_embedded` to mint an embedded NFT
- `join_nft_data` to turn a loose NFT to embedded NFT
- `split_nft_data` to turn an embedded NFT to loose
- `burn_loose_nft` to burn a loose NFT
- `burn_embedded_nft` to burn an embedded NFT

### Unique NFT (Embedded)

Unite NFT data object, `Unique`, has the following data model:

| Field           | Type         | Description                                              |
| --------------- | ------------ | -------------------------------------------------------- |
| `id`            | `UID`        | The UID of the NFT metadata object                       |
| `index`         | `u64`        | The index of the NFT in relation to the whole collection |
| `name`          | `String`     | Name of the NFT object                                   |
| `description`   | `String`     | Description of the NFT object                            |
| `collection_id` | `ID`         | ID pointer to Collection object                          |
| `url`           | `Url`        | The URL of the NFT                                       |
| `attributes`    | `Attributes` | Attributes of a given NFT                                |

Where `Attributes` is a struct with the field `keys`, the attribute keys represented as string vector, in other words the set of traits (e.g. Hat, Color of T-shirt, Fur type, etc.) and NFT has, and `values` of such traits (e.g. Straw Hat, White T-shirt, Blue Fur, etc.).

The NFT metadata object has the following functions:

- `launchpad_mint_unlimited_collection_nft ` to mint an NFT from an unlimited collection and transfer it to the launchpad object
- `launchpad_mint_limited_collection_nft` to mint an NFT from a limited collection and transfer it to the launchpad object
- `direct_mint_unlimited_collection_nft` to mint an NFT from an unlimited collection and transfer it directly to a user address
- `direct_mint_limited_collection_nft` to mint an NFT from a limited collection and transfer it directly to a user address
- `burn_nft` to burn an NFT

### Collectibles NFT (Loose)

Collectible NFT data object, `Collectible`, has the following data model:

| Field        | Type         | Description                                              |
| ------------ | ------------ | -------------------------------------------------------- |
| `id`         | `UID`        | The UID of the NFT metadata object                       |
| `index`      | `u64`        | The index of the NFT in relation to the whole collection |
| `url`        | `Url`        | The URL of the NFT                                       |
| `attributes` | `Attributes` | Attributes of a given NFT                                |
| `supply`     | `Supply`     | Object determining Supply limit of the NFT               |

Where `Attributes` is a struct with the field `keys`, the attribute keys represented as string vector, in other words the set of traits (e.g. Hat, Color of T-shirt, Fur type, etc.) and NFT has, and `values` of such traits (e.g. Straw Hat, White T-shirt, Blue Fur, etc.).

The NFT metadata object has the following functions:

- `mint_unlimited_collection_nft_data` to create the data object associated to a NFT from an unlimited collection
- `mint_limited_collection_nft_data` to create the data object associated to a NFT from a limited collection
- `mint_nft` to mint an NFT and transfer it to user (to be called from the launchpad module)
- `burn_limited_collection_nft_data` to destroy a given NFT data if the supply is zero
- `burn_nft` to burn an NFT

### Composable cNFTs (Loose)

Composable NFT (cNFT) data object, `Composable<C: store + copy>`, has the following data model:

| Field           | Type            | Description                                                                                                                                                                                                                                                                                                                                                                         |
| --------------- | --------------- | ----------------------------------------------------------------------------------------------------------------------------------------------------------------------------------------------------------------------------------------------------------------------------------------------------------------------------------------------------------------------------------- |
| `id`            | `UID`           | The UID of the NFT metadata object                                                                                                                                                                                                                                                                                                                                                  |
| `data`          | `Option<Data>`  | Composable `Data` objects can have some `Data` struct attached to it. Currently, only the objects at the leaf nodes of the composability tree have `Data` whilst the others have `option::none()`                                                                                                                                                                                   |
| `collection_id` | `ID`            | The ID of the NFT Collection object                                                                                                                                                                                                                                                                                                                                                 |
| `supply`        | `Supply`        | Each composable has its own supply. This allows for configuration scarcity. If two objects, both with a supply of 10, merge to produce a composably of both, this composable object can have its own supply. This means that even if both leaf node objects have supply of 10, if the supply of the root node composable object is 5 then the NFTs can only be merge up to 5 times. |
| `componenets`   | `VecMap<ID, C>` | A VecMap storing a list of `C` structs which represent cloned versions of the constituent objects. These structs do not have key ability and can be copied for the sake of clonability. It is structured as VecMap such that we can have the original object `ID`s as the key for each `C` struct.                                                                                  |

TODO: Describe entry functions and functions to be called via witness module.

### Slingshot Launchpad

The Slingshot object, `Slingshot<phantom T, M>`, has the following data model:

| Field           | Type                 | Description                                                                     |
| --------------- | -------------------- | ------------------------------------------------------------------------------- |
| `id`            | `UID`                | The UID of the Slingshot object                                                 |
| `collection_id` | `ID`                 | The ID of the NFT Collection object                                             |
| `live`          | `bool`               | Boolean indicating if the sale is live                                          |
| `admin`         | `address`            | The address of the administrator                                                |
| `receiver`      | `address`            | The address of the receiver of funds                                            |
| `sales`         | `vector<Sale<T, M>>` | Vector of all Sale outleds that, each outles holding IDs owned by the slingshot |
| `is_embedded`   | `bool`               | Field determining if NFTs are embedded or loose                                 |

It has the following init and drop functions:

- `create` to create the Slingshot launchpad (called by the market module)
- `delete` to destroy the Slingshot launchpad (called by the market module)

### Fixed Price Market

The Fixed Price Market object, `Market`, has the following data model:

| Field   | Type  | Description                        |
| ------- | ----- | ---------------------------------- |
| `id`    | `UID` | The UID of the Slingshot object    |
| `price` | `u64` | The price of a NFT for sale in SUI |

It has the following init and drop functions:

- `create_single_market` to create a Single Fixed Price Market launchpad with option for whitelisting rules
- `create_multi_market` to create a Fixed Price Market launchpad with tiered sales, in that NFTs to be sold can be seggregated by sales outlets, each with different prices and different options for whitelisting rules
- `buy_nft_certificate` to buy an NFT certificate from a permissionless Sales outlet
- `buy_whitelisted_nft_certificate` to buy an NFT certificate from a whitelisted Sales outlet
- `claim_nft_embedded` to redeem an embedded NFT by burning the NFT certificate
- `claim_nft_loose` to redeem a loose NFT by burning the NFT certificate
- `new_price` to be called by the launchpad administrator to change the price of the sale

## Guides for NFT Creators, Wallets and Marketplaces

Note: This section needs to be developed.

### Deploy a simple NFT collection

The deployment of NFT collections can be customised extensivelly, nevertheless we present a summary on how the deployment looks like for a simple collection.

Deploy type-specific `<T>` module that calls:

- Standard Collection implementation:
  - `std_collection::mint_and_transfer<T>` to create the collection and transfer it to the NFT creator
- Fixe Price NFT Release:
  - `fixed_price::create_single_market<T>`
- Unique NFT implementation:
- `unique::launchpad_mint_limited_collection_nft<T>` to mint an NFT and add it to the launchpad (1 call per each NFT)

To buy an NFT from the Collection at the initial sale:

- `fixed_price::buy_nft_certificate` to buy a `NftCertificate` which tells you which NFT you can redeem
- `fixed_price::claim_nft_embedded` to burn the `NftCertificate` and redeem the `Nft`

Note: We currently use the intermediary object `NftCertificate` since we cannot dynamically fetch child objects, however this will change in the future when this feature is added.<|MERGE_RESOLUTION|>--- conflicted
+++ resolved
@@ -24,10 +24,6 @@
 - We can separate the NFT object from its Data object, hence allowing the Data object itself to be shared and mutated accordingly
 
 In the OriginByte protocol, an `NFT` object is a hybrid object that can take two shapes:
-<<<<<<< HEAD
-=======
-
->>>>>>> ac5025c1
 - The shape of an NFT that embeds is own data, aka an Embedded NFT;
 - The shape of an NFT which does not embed its own data and contains solely a pointer to its data object, aka a Loose NFT.
 
@@ -116,7 +112,6 @@
 
 The collection object, `Collection<phantom T, M: store, C: store>`, has the following data model:
 
-<<<<<<< HEAD
 | Field            | Type          | Description |
 | ---------------- | ------------- | ----------- |
 | `id`             | `UID`         | The UID of the collection object |
@@ -131,24 +126,7 @@
 | `metadata`       | `M`        | A generic type representing the metadata object embedded in the NFT collection |
 | `cap` | `C`         | A generic type refering to the Supply Policy of the collection |
 
-* `royalty_fee_bps` is currently not being utilized but will be used in the standard launchpad module.
-=======
-| Field             | Type              | Description                                                                    |
-| ----------------- | ----------------- | ------------------------------------------------------------------------------ |
-| `id`              | `UID`             | The UID of the collection object                                               |
-| `name`            | `String`          | The name of the collection                                                     |
-| `description`     | `String`          | The name of the collection                                                     |
-| `symbol`          | `String`          | The symbol/ticker of the collection                                            |
-| `receiver`        | `address`         | Address that receives the mint price in Sui                                    |
-| `tags`            | `Tags`            | A set of strings that categorize the domain in which the NFT operates          |
-| `is_mutable`      | `bool`            | A configuration field that dictates whether NFTs are mutable                   |
-| `royalty_fee_bps` | `u64`             | The royalty fees creators accumulate on the sale of NFTs \*                    |
-| `creators`        | `vector<Creator>` | A vector containing the information of the creators                            |
-| `metadata`        | `M`               | A generic type representing the metadata object embedded in the NFT collection |
-| `cap`             | `C`               | A generic type refering to the Supply Policy of the collection                 |
-
 - `royalty_fee_bps` is currently not being utilized but will be used in the standard launchpad module.
->>>>>>> ac5025c1
 
 Where `Tags` is a struct with the field `enumerations` as a `VecMap<u64, String>` being the set of strings representing the domains of the NFT (e.g. Art, Gaming Asset, Tickets, Loyalty Points, etc.)
 
