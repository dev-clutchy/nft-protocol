--- conflicted
+++ resolved
@@ -217,12 +217,6 @@
 | ----------------- | ----------------- | ----------- |
 | `id`              | `UID`             | The UID of the NFT metadata object |
 | `index`           | `u64`             | The index of the NFT in relation to the whole collection |
-<<<<<<< HEAD
-| `name`            | `String`          | Name of the NFT object |
-| `description`     | `String`          | Description of the NFT object |
-| `collection_id`   | `ID`              | ID pointer to Collection object |
-=======
->>>>>>> 41cce157
 | `url`             | `Url`             | The URL of the NFT |
 | `attributes`      | `Attributes`      | Attributes of a given NFT |
 | `supply`          | `Supply`          | Object determining Supply limit of the NFT |
@@ -239,44 +233,10 @@
 
 ### Composable cNFTs (Loose)
 
-<<<<<<< HEAD
-Composable NFT data object, `Composable`, has the following data model:
-
-| Field             | Type              | Description |
-| ----------------- | ----------------- | ----------- |
-| `id`              | `UID`             | The UID of the NFT metadata object |
-| `data`            | `Option<Data>`    | Composable `Data` objects can have some `Data` struct attached to it. Currently, only the objects at the leaf nodes of the composability tree have `Data` whilst the others have`option::none()` |
-| `collection_id`   | `ID`              | Pointer to Collection ID |
-| `supply`          | `Supply`          | Each composable has its own supply. This allows for configuration scarcity. If two objects, both with a supply of 10, merge to produce a composably of both, this composable object can have its own supply. This means that even if both leaf node objects have supply of 10, if the supply of the root node composable object is 5 then the NFTs can only be merge up to 5 times. |
-| `componenets`     | `VecMap<ID, C>`              | A VecMap storing a list of `C` structs which represent cloned versions of the constituent objects. These structs do not have key ability and can be copied for the sake of clonability. It is structured as VecMap such that we can have the original object `ID`s as the key for each `C` struct. |
-
-Where `Data` type has the following model:
-
-| Field             | Type              | Description |
-| ----------------- | ----------------- | ----------- |
-| `index`           | `u64`             | The index of the NFT in relation to the whole collection |
-| `name`            | `String`          | Name of the NFT object |
-| `description`     | `String`          | Description of the NFT object |
-| `url`             | `Url`             | The URL of the NFT |
-| `attributes`      | `Attributes`      | Attributes of a given NFT |
-
-
-Where `Attributes` is a struct with the field `keys`, the attribute keys represented as string vector, in other words the set of traits (e.g. Hat, Color of T-shirt, Fur type, etc.) and NFT has, and `values` of such traits (e.g. Straw Hat, White T-shirt, Blue Fur, etc.).
-
-The module has the following functions:
-- `mint_unlimited_collection_nft_data` to create the data object associated to a NFT from an unlimited collection
-- `mint_limited_collection_nft_data` to create the data object associated to a NFT from a limited collection
-- `compose_data_objects` receives and temporarily holds two or more objects, clones their information and produces a composable object, thus allowing holders of those NFTs to merge them together to create a cNFT.
-- `mint_nft` to mint an NFT and transfer it to user (to be called from the launchpad module)
-- `mint_c_nft` mints a cNFT by "merging" two or more NFTs and sends it to the user
-- `split_c_nft` reverts the merge of the NFTs that occurs in `mint_c_nft` and transfer back the original NFTs to the user
-- `burn_nft` to burn an NFT
-=======
 - `name`
 - `index`
 - `url`
 - `attributes`
->>>>>>> 41cce157
 
 ### Slingshot Launchpad
 
