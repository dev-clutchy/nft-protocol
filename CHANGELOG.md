# Changelog

All notable changes to this project will be documented in this file.

The format is based on [Keep a
Changelog](https://keepachangelog.com/en/1.0.0/), and this project adheres to
[Semantic Versioning](https://semver.org/spec/v2.0.0.html).

## Unreleased

<<<<<<< HEAD
=======
### Added

- Creating an ask with commission in the orderbook returns an error if the
  commission is greater equal to the ask price.
- `Safe` can now be used to transfer NFTs to a `Safe` which are not wrapped in
  the `nft_protocol::nft::Nft` type.
  These NFTs have lower guarantees when it comes to transfers.
  Enables us to integrate other standards.

### Changed

- Renamed some arguments in the orderbook to be more descriptive.

### Removed

- Some protected actions were entry methods. This did not make sense because
  witness shouldn't have the `key` ability and therefore cannot be an entry
  function argument.

>>>>>>> 2712d676
## [0.14.0] - 2022-12-20

### Changed

- New version of the protocol
- The core `Nft` type now has the fields `bag` and `logical_owner` where bag is used to add any domain to the NFT
- Changed Launchpad design to fit the business model of Marketplaces, where marketplaces and dApps can now deploy a Launchpad and NFT creators can launch their collections on such Launchpads by creating a Launchpad Slot.
- Launchpad Admin can define the `default_fee` on a launchpad sale
- If `launchpad.is_permissioned == true`, then only `launchpad.admin` can add `slots`, otherwise anyone can add `slots`
- Launchpad admins can attach custom fee policies to each Slot
- Proceeds coming from launchpad sales are collected in the struct `Proceeds`, and to unwrap the funds off this struct we guarantee fee collection enforcement.
- Name of the `deposit_nft_priviledged` was changed to `deposit_nft_privileged`.

### Added

- Domain standards for NFT Collections to use, such as `display`, `attribution`, `tags`, `royalties` and `flyweight`
- `Safe` module that holds NFTs on behalf of the owner and can delegate transferability via `TransferCap` and `ExclusiveTransferCap`
- Trading primitives modules such as `bidding` contract and `orderbook` contract

### Removed

- Removed `unique_nft`, `collectible` and `c_nft` modules as configurability now occurs on the type-exporting NFT collection module

## [0.13.0] - 2022-12-19

### Changed

- Updated Sui dep to `0.19.0`

## [0.12.0] - 2022-12-09

### Changed

- Updated Sui dep to `0.18.0`

## [0.11.0] - 2022-12-02

### Changed

- Updated Sui dep to `0.17.0`

## [0.10.0] - 2022-11-18

### Changed

- Updated Sui dep to `0.16.0`

## [0.9.0] - 2022-11-17

### Changed

- Updated Sui dep to `0.15.2`

### Added

- Added `dutch_auction` market primitive to the launchpad

## [0.8.0] - 2022-11-09

### Changed

- Updated Sui dep to `0.15.0`

## [0.7.0] - 2022-11-03

### Changed

- Updated Sui dep to `0.14.0`
- Since `transfer_to_object` was deprecated, we now use `dynamic_object_field`
  with slingshot to associate embedded NFTs.

## [0.6.0] - 2022-10-26

### Added

- Gutenberg: A rust templating engine to write Move NFT collection specific
  modules that top into our protocol.

### Changed

- Togling sale status permission via `fixed_price::sale_on` and`fized_price::sale_off` is now a permissioned action, that can only be done by the admin
- Simplified `supply` module by removing changing field `max` from `Option<u64>` to `u64`
- Renamed `collectibles` module to `collectible`
- Functions `compose_data_objects` in module `collectible` and `c_nft` are now entry functions
- Fixed `slingshot::claim_nft_loose` and it now accepts nft_data as generic `&D` instead of `D`

## [0.5.0] - 2022-10-21

### Changed

- Updated `Sui` to version `0.12.1`
- Moved the supply mint policy responsibility off the `Collection` object to a separate
  object `MintAuthority`
- `Slingshot` has now witness pattern `Slingshot<phantom T, M>` where
  `T` represents the exported NFT type and `M` the market type
- `Slingshot` module has entrypoints `claim_nft_embedded` and `claim_nt_loose`
- `std_collection::mint_and_transfer` function now expected `u64` for field `max_supply` instead of `Option<u64>` to facilitate function call on the client side

### Added

- `supply_policy` module with object `SupplyPolicy` to regulate NFT Collection supply
- Error handling via `err` module

### Removed

- `cap` module with objects `Limited` and `Unlimited` that regulate the supply
  of NFT collections
- Removed field `cap` from `Collection` object, removing the supply mint policy
  responsibility off the `Collection` object
- Removed field `index` from `unique_nft::Unique`, `collectibles::Collectible` and
  `c_nft::Data`

## [0.4.0] - 2022-10-11

### Changed

- Reimplemented `nft` module with `nft::Nft` object and removed `NftOwned`
- Reimplemented `collection` module with `collection::Collection` object
- Collection data fields now belong to `collection::Collection`
- `std_collection::StdMeta` now only has json field
- Reimplemented `slingshot` module with `slingshot::Slingshot` object
- NFT IDs for primary release are now stored in `sale::Sale` objects, accessible
  to the slingshot launchpad via the field `sales`
- Launchpads can now have `create_single_market` and `create_multi_market` sales
  configuration. The modules that implement the market type decide if the slinshot they initiate is single or multi market. In this current version, `fixed_price` is the only market immplementation.
- NFT Collections can now only be created via witness type

### Added

- `unique_nft` module and `unique_nft:Unique` object serving as domain-specific
  embedded NFT implementation
- `collectibles` module and `collectibles:Collectible` object serving as domain-specific
  loose NFT implementation
- `c_nft` module and `c_nft:Composable` object serving as domain-specific
  loose NFT implementation
- `sale` module to be able to perform multiple sales per slingshot launchpad
- `whitelist` module to be able to perform whitelisted sales
- `cap` module with objects `Limited` and `Unlimited` that regulate the supply
  of NFT collections
- `supply` module with object `Supply` that controls and manages the supply of a given
  object

### Removed

- `std_nft` module and `std_nft::StdNft` object

## [0.3.0] - 2022-09-20

### Changed

- Renamed move package from `nftProtocol` to `NftProtocol`.
- Renamed field `uri` to `url` for `std_nft::NftMeta`
- Changed parameter `collection` from `ID` to `&Collection<T, Meta>`
  in `fixed_price::create`

## [0.3.0] - 2022-09-20

### Changed

- Renamed field `uri` to `url` for `std_nft::NftMeta`
- Changed parameter `collection` from `ID` to `&Collection<T, Meta>`
  in `fixed_price::create`

## [0.2.0] - 2022-09-20

### Added

- The following objects with `key`, `store` abilities:
  - `slingshot::Slingshot` as generic launchpad
  - `fixed_price::LaunchpadConfig` as fixed price launchpad configuration
  - `fixed_price::NftCertificate` as certificate to redeem NFT
- The following structs to be used as witnesses:
  - `fixed_price::FixedPriceSale`
- Method `std_nft::mint_to_launchpad` to mint an NFT an transfer it to a
  launchpad

### Changed

- Bumped Sui version to `devnet-0.9.0`

## [0.1.0] - 2022-09-14

### Added

- The following structs with `key`, `store` abilities:
  - `collection::Collection` as generic Collection
  - `std_collection::CollectionMeta` as collection metadata
  - `nft::NftOwned` as generic NFT
  - `std_nft::NftMeta` as NFT metadata
- The following structs to be used as witnesses:
  - `std_nft::StdNft`
  - `std_collection::StdCollection`
- The object type `tags::Tags` with `copy`, `drop`, `store`<|MERGE_RESOLUTION|>--- conflicted
+++ resolved
@@ -8,8 +8,6 @@
 
 ## Unreleased
 
-<<<<<<< HEAD
-=======
 ### Added
 
 - Creating an ask with commission in the orderbook returns an error if the
@@ -18,6 +16,8 @@
   the `nft_protocol::nft::Nft` type.
   These NFTs have lower guarantees when it comes to transfers.
   Enables us to integrate other standards.
+- NFT minting can now be done privately to an `Inventory` object and only
+  after transfered to a launchpad `Slot`
 
 ### Changed
 
@@ -29,7 +29,6 @@
   witness shouldn't have the `key` ability and therefore cannot be an entry
   function argument.
 
->>>>>>> 2712d676
 ## [0.14.0] - 2022-12-20
 
 ### Changed
