#[test_only]
module nft_protocol::test_safe {
    use nft_protocol::nft::{Self, NFT};
    use nft_protocol::safe::{Self, Safe};
    use nft_protocol::unprotected_safe::OwnerCap;
    use nft_protocol::transfer_whitelist::{Self, Whitelist};
    use sui::object;
    use sui::test_scenario::{Self, Scenario, ctx};
    use sui::transfer::transfer;

    struct Foo has drop {}

    struct Witness has drop {}

    const USER: address = @0xA1C04;

    #[test]
    fun it_creates_safe() {
        let scenario = test_scenario::begin(USER);

        let owner_cap = safe::create_safe(true, ctx(&mut scenario));
        let owner_cap_safe_id = safe::owner_cap_safe(&owner_cap);

        test_scenario::next_tx(&mut scenario, USER);

        let safe: Safe = test_scenario::take_shared(&scenario);
        assert!(owner_cap_safe_id == object::id(safe::inner(&safe)), 0);
        safe::assert_id(&safe, owner_cap_safe_id);
        safe::assert_owner_cap(&owner_cap, &safe);

        transfer(owner_cap, USER);
        test_scenario::return_shared(safe);
        test_scenario::end(scenario);
    }

    #[test]
<<<<<<< HEAD
    #[expected_failure(abort_code = 13370407)]
=======
    #[expected_failure(abort_code = 13370406, location = nft_protocol::safe)]
>>>>>>> c8b0892c
    fun it_fails_if_safe_id_mismatches() {
        let scenario = test_scenario::begin(USER);

        safe::create_for_sender(true, ctx(&mut scenario));

        test_scenario::next_tx(&mut scenario, USER);

        let safe: Safe = test_scenario::take_shared(&scenario);
        let id = object::new(ctx(&mut scenario));
        safe::assert_id(&safe, object::uid_to_inner(&id));

        object::delete(id);
        test_scenario::return_shared(safe);
        test_scenario::end(scenario);
    }

    #[test]
    fun it_create_for_sender() {
        let scenario = test_scenario::begin(USER);

        safe::create_for_sender(true, ctx(&mut scenario));

        test_scenario::next_tx(&mut scenario, USER);

        let safe: Safe = test_scenario::take_shared(&scenario);
        let owner_cap: OwnerCap = test_scenario::take_from_sender(&scenario);
        safe::assert_owner_cap(&owner_cap, &safe);

        test_scenario::return_shared(safe);
        test_scenario::return_to_sender(&scenario, owner_cap);
        test_scenario::end(scenario);
    }

    #[test]
    fun it_deposits_nft() {
        let scenario = test_scenario::begin(USER);

        safe::create_for_sender(true, ctx(&mut scenario));

        test_scenario::next_tx(&mut scenario, USER);

        let safe: Safe = test_scenario::take_shared(&scenario);

        let nft = nft::new<Foo>(ctx(&mut scenario));
        let nft_id = object::id(&nft);
        safe::deposit_nft<Foo>(
            nft,
            &mut safe,
            ctx(&mut scenario),
        );
        assert!(safe::has_nft<Foo>(nft_id, &safe), 0);

        test_scenario::return_shared(safe);
        test_scenario::end(scenario);
    }

    #[test]
    #[expected_failure(abort_code = 13370405, location = nft_protocol::safe)]
    fun it_cannot_deposit_nft_by_default() {
        let scenario = test_scenario::begin(USER);

        let owner_cap = safe::create_safe(false, ctx(&mut scenario));

        test_scenario::next_tx(&mut scenario, USER);

        let safe: Safe = test_scenario::take_shared(&scenario);

        let nft = nft::new<Foo>(ctx(&mut scenario));
        safe::deposit_nft<Foo>(
            nft,
            &mut safe,
            ctx(&mut scenario),
        );

        transfer(owner_cap, USER);
        test_scenario::return_shared(safe);
        test_scenario::end(scenario);
    }

    #[test]
    #[expected_failure(abort_code = 13370405, location = nft_protocol::safe)]
    fun it_cannot_deposit_nft_if_deposits_off() {
        let scenario = test_scenario::begin(USER);

        let owner_cap = safe::create_safe(true, ctx(&mut scenario));

        test_scenario::next_tx(&mut scenario, USER);

        let safe: Safe = test_scenario::take_shared(&scenario);
        safe::restrict_deposits(&owner_cap, &mut safe);

        let nft = nft::new<Foo>(ctx(&mut scenario));
        safe::deposit_nft<Foo>(
            nft,
            &mut safe,
            ctx(&mut scenario),
        );

        transfer(owner_cap, USER);
        test_scenario::return_shared(safe);
        test_scenario::end(scenario);
    }

    #[test]
    fun it_can_deposit_whitelisted_collection() {
        let scenario = test_scenario::begin(USER);

        let owner_cap = safe::create_safe(false, ctx(&mut scenario));

        test_scenario::next_tx(&mut scenario, USER);

        let safe: Safe = test_scenario::take_shared(&scenario);
        safe::enable_deposits_of_collection<Foo>(&owner_cap, &mut safe);

        let nft = nft::new<Foo>(ctx(&mut scenario));
        let nft_id = object::id(&nft);
        safe::deposit_nft<Foo>(
            nft,
            &mut safe,
            ctx(&mut scenario),
        );
        assert!(safe::has_nft<Foo>(nft_id, &safe), 0);

        transfer(owner_cap, USER);
        test_scenario::return_shared(safe);
        test_scenario::end(scenario);
    }

    #[test]
    #[expected_failure(abort_code = 13370405, location = nft_protocol::safe)]
    fun it_toggles_collection_whitelisting_for_deposits() {
        let scenario = test_scenario::begin(USER);

        let owner_cap = safe::create_safe(false, ctx(&mut scenario));

        test_scenario::next_tx(&mut scenario, USER);

        let safe: Safe = test_scenario::take_shared(&scenario);
        safe::enable_deposits_of_collection<Foo>(&owner_cap, &mut safe);
        safe::disable_deposits_of_collection<Foo>(&owner_cap, &mut safe);

        let nft = nft::new<Foo>(ctx(&mut scenario));
        safe::deposit_nft<Foo>(
            nft,
            &mut safe,
            ctx(&mut scenario),
        );

        transfer(owner_cap, USER);
        test_scenario::return_shared(safe);
        test_scenario::end(scenario);
    }

    #[test]
    fun it_creates_and_burns_transfer_cap() {
        let scenario = test_scenario::begin(USER);

        let owner_cap = safe::create_safe(true, ctx(&mut scenario));

        test_scenario::next_tx(&mut scenario, USER);

        let safe: Safe = test_scenario::take_shared(&scenario);

        let nft = nft::new<Foo>(ctx(&mut scenario));
        let nft_id = object::id(&nft);
        safe::deposit_nft<Foo>(
            nft,
            &mut safe,
            ctx(&mut scenario),
        );

        let transfer_cap = safe::create_transfer_cap(
            nft_id,
            &owner_cap,
            &mut safe,
            ctx(&mut scenario)
        );
        safe::assert_transfer_cap_of_safe(&transfer_cap, &safe);
        safe::assert_nft_of_transfer_cap(&nft_id, &transfer_cap);
        assert!(!safe::transfer_cap_is_exclusive(&transfer_cap), 0);
        safe::assert_not_exclusively_listed(&transfer_cap);

        safe::burn_transfer_cap(transfer_cap, &mut safe);

        transfer(owner_cap, USER);
        test_scenario::return_shared(safe);
        test_scenario::end(scenario);
    }

    #[test]
    #[expected_failure(
        abort_code = 13370401,
        location = nft_protocol::unprotected_safe,
    )]
    fun it_cannot_create_transfer_cap_if_nft_not_present() {
        let scenario = test_scenario::begin(USER);

        let owner_cap = safe::create_safe(true, ctx(&mut scenario));

        test_scenario::next_tx(&mut scenario, USER);

        let safe: Safe = test_scenario::take_shared(&scenario);

        let transfer_cap = safe::create_transfer_cap(
            object::id(&safe),
            &owner_cap,
            &mut safe,
            ctx(&mut scenario)
        );

        transfer(transfer_cap, USER);
        transfer(owner_cap, USER);
        test_scenario::return_shared(safe);
        test_scenario::end(scenario);
    }

    #[test]
    fun it_withdraws_nft_with_transfer_cap() {
        let scenario = test_scenario::begin(USER);

        let owner_cap = safe::create_safe(true, ctx(&mut scenario));

        test_scenario::next_tx(&mut scenario, USER);

        let safe: Safe = test_scenario::take_shared(&scenario);

        let nft = nft::new<Foo>(ctx(&mut scenario));
        let nft_id = object::id(&nft);
        safe::deposit_nft<Foo>(
            nft,
            &mut safe,
            ctx(&mut scenario),
        );

        let transfer_cap = safe::create_transfer_cap(
            nft_id,
            &owner_cap,
            &mut safe,
            ctx(&mut scenario)
        );
        safe::assert_transfer_cap_of_safe(&transfer_cap, &safe);
        safe::assert_nft_of_transfer_cap(&nft_id, &transfer_cap);

        let wl = dummy_whitelist(&mut scenario);
        safe::transfer_nft_to_recipient<Foo, Witness>(
            transfer_cap, USER, Witness {}, &wl, &mut safe,
        );
        assert!(!safe::has_nft<Foo>(nft_id, &safe), 0);
        test_scenario::next_tx(&mut scenario, USER);
        let nft = test_scenario::take_from_sender<NFT<Foo>>(&scenario);
        safe::deposit_nft<Foo>(
            nft,
            &mut safe,
            ctx(&mut scenario),
        );
        assert!(safe::has_nft<Foo>(nft_id, &safe), 0);

        transfer(wl, USER);
        transfer(owner_cap, USER);
        test_scenario::return_shared(safe);
        test_scenario::end(scenario);
    }

    #[test]
    fun it_creates_and_burns_exclusive_transfer_cap() {
        let scenario = test_scenario::begin(USER);

        let owner_cap = safe::create_safe(true, ctx(&mut scenario));

        test_scenario::next_tx(&mut scenario, USER);

        let safe: Safe = test_scenario::take_shared(&scenario);

        let nft = nft::new<Foo>(ctx(&mut scenario));
        let nft_id = object::id(&nft);
        safe::deposit_nft<Foo>(
            nft,
            &mut safe,
            ctx(&mut scenario),
        );

        let transfer_cap = safe::create_exclusive_transfer_cap(
            nft_id,
            &owner_cap,
            &mut safe,
            ctx(&mut scenario)
        );
        safe::assert_transfer_cap_of_safe(&transfer_cap, &safe);
        safe::assert_nft_of_transfer_cap(&nft_id, &transfer_cap);

        safe::burn_transfer_cap(transfer_cap, &mut safe);

        transfer(owner_cap, USER);
        test_scenario::return_shared(safe);
        test_scenario::end(scenario);
    }

    #[test]
    fun it_withdraws_nft_with_exclusive_transfer_cap() {
        let scenario = test_scenario::begin(USER);

        let owner_cap = safe::create_safe(true, ctx(&mut scenario));

        test_scenario::next_tx(&mut scenario, USER);

        let safe: Safe = test_scenario::take_shared(&scenario);

        let nft = nft::new<Foo>(ctx(&mut scenario));
        let nft_id = object::id(&nft);
        safe::deposit_nft<Foo>(
            nft,
            &mut safe,
            ctx(&mut scenario),
        );

        let transfer_cap = safe::create_exclusive_transfer_cap(
            nft_id,
            &owner_cap,
            &mut safe,
            ctx(&mut scenario)
        );
        safe::assert_transfer_cap_of_safe(&transfer_cap, &safe);
        safe::assert_nft_of_transfer_cap(&nft_id, &transfer_cap);
        assert!(safe::transfer_cap_is_exclusive(&transfer_cap), 0);

        let wl = dummy_whitelist(&mut scenario);
        safe::transfer_nft_to_recipient<Foo, Witness>(
            transfer_cap, USER, Witness {}, &wl, &mut safe,
        );
        assert!(!safe::has_nft<Foo>(nft_id, &safe), 0);
        test_scenario::next_tx(&mut scenario, USER);
        let nft = test_scenario::take_from_sender<NFT<Foo>>(&scenario);
        safe::deposit_nft<Foo>(
            nft,
            &mut safe,
            ctx(&mut scenario),
        );
        assert!(safe::has_nft<Foo>(nft_id, &safe), 0);

        transfer(wl, USER);
        transfer(owner_cap, USER);
        test_scenario::return_shared(safe);
        test_scenario::end(scenario);
    }

    #[test]
    fun it_delists_transfer_cap() {
        let scenario = test_scenario::begin(USER);

        let owner_cap = safe::create_safe(true, ctx(&mut scenario));

        test_scenario::next_tx(&mut scenario, USER);

        let safe: Safe = test_scenario::take_shared(&scenario);

        let nft = nft::new<Foo>(ctx(&mut scenario));
        let nft_id = object::id(&nft);
        safe::deposit_nft<Foo>(
            nft,
            &mut safe,
            ctx(&mut scenario),
        );

        let transfer_cap = safe::create_transfer_cap(
            nft_id,
            &owner_cap,
            &mut safe,
            ctx(&mut scenario)
        );
        let v1 = safe::transfer_cap_version(&transfer_cap);
        safe::delist_nft(nft_id, &owner_cap, &mut safe, ctx(&mut scenario));
        let transfer_cap2 = safe::create_transfer_cap(
            nft_id,
            &owner_cap,
            &mut safe,
            ctx(&mut scenario)
        );
        let v2 = safe::transfer_cap_version(&transfer_cap2);
        assert!(v1 != v2, 0);
        let transfer_cap3 = safe::create_transfer_cap(
            nft_id,
            &owner_cap,
            &mut safe,
            ctx(&mut scenario)
        );
        let v3 = safe::transfer_cap_version(&transfer_cap3);
        assert!(v2 == v3, 0);
        safe::delist_nft(nft_id, &owner_cap, &mut safe, ctx(&mut scenario));
        let transfer_cap4 = safe::create_transfer_cap(
            nft_id,
            &owner_cap,
            &mut safe,
            ctx(&mut scenario)
        );
        let v4 = safe::transfer_cap_version(&transfer_cap4);
        assert!(v3 != v4, 0);

        safe::burn_transfer_cap(transfer_cap, &mut safe);
        safe::burn_transfer_cap(transfer_cap2, &mut safe);
        safe::burn_transfer_cap(transfer_cap3, &mut safe);
        safe::burn_transfer_cap(transfer_cap4, &mut safe);

        transfer(owner_cap, USER);
        test_scenario::return_shared(safe);
        test_scenario::end(scenario);
    }

    #[test]
    #[expected_failure(
        abort_code = 13370404,
        location = nft_protocol::unprotected_safe,
    )]
    fun it_cannot_withdraw_nft_with_expired_transfer_cap() {
        let scenario = test_scenario::begin(USER);

        let owner_cap = safe::create_safe(true, ctx(&mut scenario));

        test_scenario::next_tx(&mut scenario, USER);

        let safe: Safe = test_scenario::take_shared(&scenario);

        let nft = nft::new<Foo>(ctx(&mut scenario));
        let nft_id = object::id(&nft);
        safe::deposit_nft<Foo>(
            nft,
            &mut safe,
            ctx(&mut scenario),
        );

        let transfer_cap = safe::create_transfer_cap(
            nft_id,
            &owner_cap,
            &mut safe,
            ctx(&mut scenario)
        );

        safe::delist_nft(nft_id, &owner_cap, &mut safe, ctx(&mut scenario));

        let wl = dummy_whitelist(&mut scenario);
        safe::transfer_nft_to_recipient<Foo, Witness>(
            transfer_cap, USER, Witness {}, &wl, &mut safe,
        );

        transfer(wl, USER);
        transfer(owner_cap, USER);
        test_scenario::return_shared(safe);
        test_scenario::end(scenario);
    }

    #[test]
    fun it_deposits_priviledged() {
        let scenario = test_scenario::begin(USER);

        let owner_cap = safe::create_safe(false, ctx(&mut scenario));

        test_scenario::next_tx(&mut scenario, USER);

        let safe: Safe = test_scenario::take_shared(&scenario);

        let nft = nft::new<Foo>(ctx(&mut scenario));
        safe::deposit_nft_priviledged<Foo>(
            nft,
            &owner_cap,
            &mut safe,
            ctx(&mut scenario),
        );

        transfer(owner_cap, USER);
        test_scenario::return_shared(safe);
        test_scenario::end(scenario);
    }

    #[test]
    fun it_transfers_nft_to_another_safe() {
        let scenario = test_scenario::begin(USER);

        let owner_cap1 = safe::create_safe(true, ctx(&mut scenario));
        test_scenario::next_tx(&mut scenario, USER);
        let safe1: Safe = test_scenario::take_shared(&scenario);

        let owner_cap2 = safe::create_safe(true, ctx(&mut scenario));
        test_scenario::next_tx(&mut scenario, USER);
        let safe2: Safe = test_scenario::take_shared(&scenario);

        let nft = nft::new<Foo>(ctx(&mut scenario));
        let nft_id = object::id(&nft);
        safe::deposit_nft<Foo>(
            nft,
            &mut safe1,
            ctx(&mut scenario),
        );

        let transfer_cap = safe::create_exclusive_transfer_cap(
            nft_id,
            &owner_cap1,
            &mut safe1,
            ctx(&mut scenario),
        );

        let wl = dummy_whitelist(&mut scenario);
        safe::transfer_nft_to_safe<Foo, Witness>(
            transfer_cap,
            USER,
            Witness {},
            &wl,
            &mut safe1,
            &mut safe2,
            ctx(&mut scenario),
        );
        assert!(!safe::has_nft<Foo>(nft_id, &safe1), 0);
        assert!(safe::has_nft<Foo>(nft_id, &safe2), 0);

        transfer(wl, USER);
        transfer(owner_cap1, USER);
        transfer(owner_cap2, USER);
        test_scenario::return_shared(safe1);
        test_scenario::return_shared(safe2);
        test_scenario::end(scenario);
    }

    #[test]
    #[expected_failure(
        abort_code = 13370402,
        location = nft_protocol::unprotected_safe,
    )]
    fun it_cannot_create_transfer_cap_if_already_exclusively_listed() {
        let scenario = test_scenario::begin(USER);

        let owner_cap = safe::create_safe(true, ctx(&mut scenario));

        test_scenario::next_tx(&mut scenario, USER);

        let safe: Safe = test_scenario::take_shared(&scenario);

        let nft = nft::new<Foo>(ctx(&mut scenario));
        let nft_id = object::id(&nft);
        safe::deposit_nft<Foo>(
            nft,
            &mut safe,
            ctx(&mut scenario),
        );

        let transfer_cap1 = safe::create_exclusive_transfer_cap(
            nft_id,
            &owner_cap,
            &mut safe,
            ctx(&mut scenario)
        );
        let transfer_cap2 = safe::create_transfer_cap(
            nft_id,
            &owner_cap,
            &mut safe,
            ctx(&mut scenario),
        );

        transfer(owner_cap, USER);
        transfer(transfer_cap1, USER);
        transfer(transfer_cap2, USER);
        test_scenario::return_shared(safe);
        test_scenario::end(scenario);
    }

    #[test]
    #[expected_failure(
        abort_code = 13370404,
        location = nft_protocol::unprotected_safe,
    )]
    fun it_invalidates_prev_transfer_cap_if_exclusively_listed() {
        let scenario = test_scenario::begin(USER);

        let owner_cap = safe::create_safe(true, ctx(&mut scenario));

        test_scenario::next_tx(&mut scenario, USER);

        let safe: Safe = test_scenario::take_shared(&scenario);

        let nft = nft::new<Foo>(ctx(&mut scenario));
        let nft_id = object::id(&nft);
        safe::deposit_nft<Foo>(
            nft,
            &mut safe,
            ctx(&mut scenario),
        );

        let transfer_cap1 = safe::create_transfer_cap(
            nft_id,
            &owner_cap,
            &mut safe,
            ctx(&mut scenario),
        );
        let transfer_cap2 = safe::create_exclusive_transfer_cap(
            nft_id,
            &owner_cap,
            &mut safe,
            ctx(&mut scenario)
        );

        let wl = dummy_whitelist(&mut scenario);
        safe::transfer_nft_to_recipient<Foo, Witness>(
            transfer_cap1, USER, Witness {}, &wl, &mut safe,
        );
        assert!(!safe::has_nft<Foo>(nft_id, &safe), 0);
        test_scenario::next_tx(&mut scenario, USER);

        transfer(owner_cap, USER);
        transfer(wl, USER);
        transfer(transfer_cap2, USER);
        test_scenario::return_shared(safe);
        test_scenario::end(scenario);
    }

    #[test]
    #[expected_failure(
        abort_code = 13370400,
        location = nft_protocol::unprotected_safe,
    )]
    fun it_fails_create_transfer_cap_on_wrong_owner_cap() {
        let scenario = test_scenario::begin(USER);

        let right_owner_cap = safe::create_safe(true, ctx(&mut scenario));
        test_scenario::next_tx(&mut scenario, USER);
        let safe: Safe = test_scenario::take_shared(&scenario);

        let wrong_owner_cap = safe::create_safe(true, ctx(&mut scenario));

        let nft = nft::new<Foo>(ctx(&mut scenario));
        let nft_id = object::id(&nft);
        safe::deposit_nft<Foo>(
            nft,
            &mut safe,
            ctx(&mut scenario),
        );

        let transfer_cap = safe::create_transfer_cap(
            nft_id,
            &wrong_owner_cap,
            &mut safe,
            ctx(&mut scenario),
        );

        transfer(transfer_cap, USER);
        transfer(right_owner_cap, USER);
        transfer(wrong_owner_cap, USER);
        test_scenario::return_shared(safe);
        test_scenario::end(scenario);
    }

    #[test]
    #[expected_failure(
        abort_code = 13370400,
        location = nft_protocol::unprotected_safe,
    )]
    fun it_fails_create_exclusive_transfer_cap_on_wrong_owner_cap() {
        let scenario = test_scenario::begin(USER);

        let right_owner_cap = safe::create_safe(true, ctx(&mut scenario));
        test_scenario::next_tx(&mut scenario, USER);
        let safe: Safe = test_scenario::take_shared(&scenario);

        let wrong_owner_cap = safe::create_safe(true, ctx(&mut scenario));

        let nft = nft::new<Foo>(ctx(&mut scenario));
        let nft_id = object::id(&nft);
        safe::deposit_nft<Foo>(
            nft,
            &mut safe,
            ctx(&mut scenario),
        );

        let transfer_cap = safe::create_exclusive_transfer_cap(
            nft_id,
            &wrong_owner_cap,
            &mut safe,
            ctx(&mut scenario),
        );

        transfer(transfer_cap, USER);
        transfer(right_owner_cap, USER);
        transfer(wrong_owner_cap, USER);
        test_scenario::return_shared(safe);
        test_scenario::end(scenario);
    }

    #[test]
    #[expected_failure(
        abort_code = 13370400,
        location = nft_protocol::unprotected_safe,
    )]
    fun it_fails_to_accepts_any_deposit_on_wrong_owner_cap() {
        let scenario = test_scenario::begin(USER);

        let right_owner_cap = safe::create_safe(true, ctx(&mut scenario));
        test_scenario::next_tx(&mut scenario, USER);
        let safe: Safe = test_scenario::take_shared(&scenario);

        let wrong_owner_cap = safe::create_safe(true, ctx(&mut scenario));

        safe::enable_any_deposit(&wrong_owner_cap, &mut safe);

        transfer(right_owner_cap, USER);
        transfer(wrong_owner_cap, USER);
        test_scenario::return_shared(safe);
        test_scenario::end(scenario);
    }

    #[test]
    #[expected_failure(
        abort_code = 13370400,
        location = nft_protocol::unprotected_safe,
    )]
    fun it_fails_to_enable_deposits_of_collection_on_wrong_owner_cap() {
        let scenario = test_scenario::begin(USER);

        let right_owner_cap = safe::create_safe(true, ctx(&mut scenario));
        test_scenario::next_tx(&mut scenario, USER);
        let safe: Safe = test_scenario::take_shared(&scenario);

        let wrong_owner_cap = safe::create_safe(true, ctx(&mut scenario));

        safe::enable_deposits_of_collection<Foo>(&wrong_owner_cap, &mut safe);

        transfer(right_owner_cap, USER);
        transfer(wrong_owner_cap, USER);
        test_scenario::return_shared(safe);
        test_scenario::end(scenario);
    }

    #[test]
    #[expected_failure(
        abort_code = 13370400,
        location = nft_protocol::unprotected_safe,
    )]
    fun it_fails_deposit_nft_priviledged_on_wrong_owner_cap() {
        let scenario = test_scenario::begin(USER);

        let right_owner_cap = safe::create_safe(true, ctx(&mut scenario));
        test_scenario::next_tx(&mut scenario, USER);
        let safe: Safe = test_scenario::take_shared(&scenario);

        let wrong_owner_cap = safe::create_safe(true, ctx(&mut scenario));

        let nft = nft::new<Foo>(ctx(&mut scenario));
        safe::deposit_nft_priviledged<Foo>(
            nft,
            &wrong_owner_cap,
            &mut safe,
            ctx(&mut scenario),
        );

        transfer(right_owner_cap, USER);
        transfer(wrong_owner_cap, USER);
        test_scenario::return_shared(safe);
        test_scenario::end(scenario);
    }

    #[test]
    #[expected_failure(
        abort_code = 13370400,
        location = nft_protocol::unprotected_safe,
    )]
    fun it_fails_delist_nft_on_wrong_owner_cap() {
        let scenario = test_scenario::begin(USER);

        let right_owner_cap = safe::create_safe(true, ctx(&mut scenario));
        test_scenario::next_tx(&mut scenario, USER);
        let safe: Safe = test_scenario::take_shared(&scenario);

        let wrong_owner_cap = safe::create_safe(true, ctx(&mut scenario));

        let nft = nft::new<Foo>(ctx(&mut scenario));
        let nft_id = object::id(&nft);
        safe::deposit_nft_priviledged<Foo>(
            nft,
            &right_owner_cap,
            &mut safe,
            ctx(&mut scenario),
        );

        safe::delist_nft(nft_id, &wrong_owner_cap, &mut safe, ctx(&mut scenario));

        transfer(right_owner_cap, USER);
        transfer(wrong_owner_cap, USER);
        test_scenario::return_shared(safe);
        test_scenario::end(scenario);
    }

    fun dummy_whitelist(scenario: &mut Scenario): Whitelist {
        let col_cap = transfer_whitelist::create_collection_cap<Foo, Witness>(
            &Witness {}, ctx(scenario),
        );

        let wl = transfer_whitelist::create(Witness {}, ctx(scenario));
        transfer_whitelist::insert_collection(
            Witness {},
            &col_cap,
            &mut wl,
        );
        transfer(col_cap, USER);

        wl
    }
}<|MERGE_RESOLUTION|>--- conflicted
+++ resolved
@@ -34,11 +34,7 @@
     }
 
     #[test]
-<<<<<<< HEAD
-    #[expected_failure(abort_code = 13370407)]
-=======
     #[expected_failure(abort_code = 13370406, location = nft_protocol::safe)]
->>>>>>> c8b0892c
     fun it_fails_if_safe_id_mismatches() {
         let scenario = test_scenario::begin(USER);
 
