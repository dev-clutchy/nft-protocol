<<<<<<< HEAD
// #[test_only]
// module nft_protocol::test_display {
//     use std::ascii;
//     use std::string;

//     use sui::transfer;
//     use sui::vec_map;
//     use sui::test_scenario::{Self, ctx};

//     use nft_protocol::nft;
//     use nft_protocol::url;
//     use nft_protocol::collection;
//     use nft_protocol::attributes;
//     use nft_protocol::display::{Self, DisplayDomain, SymbolDomain};
//     use nft_protocol::url::UrlDomain;
//     use nft_protocol::attributes::AttributesDomain;

//     struct Foo has drop {}
//     struct Witness has drop {}

//     const CREATOR: address = @0xA1C04;

//     #[test]
//     fun add_nft_display() {
//         let scenario = test_scenario::begin(CREATOR);
//         let ctx = ctx(&mut scenario);

//         let nft = nft::test_mint<Foo>(CREATOR, ctx);

//         display::add_display_domain(
//             &Witness {},
//             &mut nft,
//             string::utf8(b"Suimarines-234"),
//             string::utf8(b"Collection of Suimarines"),
//         );

//         // If domain does not exist this function call will fail
//         nft::borrow_domain<Foo, DisplayDomain>(&nft);

//         transfer::transfer(nft, CREATOR);
//         test_scenario::end(scenario);
//     }

//     #[test]
//     fun add_collection_display() {
//         let scenario = test_scenario::begin(CREATOR);

//         let (mint_cap, collection) =
//             collection::create(&Foo {}, ctx(&mut scenario));

//         display::add_collection_display_domain(
//             &Witness {},
//             &mut collection,
//             string::utf8(b"Suimarines-234"),
//             string::utf8(b"Collection of Suimarines"),
//         );

//         // If domain does not exist this function call will fail
//         collection::borrow_domain<Foo, DisplayDomain>(&collection);

//         transfer::share_object(collection);
//         transfer::transfer(mint_cap, CREATOR);
//         test_scenario::end(scenario);
//     }

//     #[test]
//     fun add_nft_url() {
//         let scenario = test_scenario::begin(CREATOR);
//         let ctx = ctx(&mut scenario);

//         let nft = nft::test_mint<Foo>(CREATOR, ctx);

//         url::add_url_domain(
//             &Witness {},
//             &mut nft,
//             sui::url::new_unsafe_from_bytes(b"https://originbyte.io/"),
//         );

//         // If domain does not exist this function call will fail
//         nft::borrow_domain<Foo, UrlDomain>(&nft);

//         transfer::transfer(nft, CREATOR);
//         test_scenario::end(scenario);
//     }

//     #[test]
//     fun add_collection_url() {
//         let scenario = test_scenario::begin(CREATOR);

//         let (mint_cap, collection) =
//             collection::create(&Foo {}, ctx(&mut scenario));

//         url::add_collection_url_domain(
//             &Witness {},
//             &mut collection,
//             sui::url::new_unsafe_from_bytes(b"https://originbyte.io/"),
//         );

//         // If domain does not exist this function call will fail
//         collection::borrow_domain<Foo, UrlDomain>(&collection);

//         transfer::share_object(collection);
//         transfer::transfer(mint_cap, CREATOR);
//         test_scenario::end(scenario);
//     }

//     #[test]
//     fun add_nft_symbol() {
//         let scenario = test_scenario::begin(CREATOR);
//         let ctx = ctx(&mut scenario);

//         let nft = nft::test_mint<Foo>(CREATOR, ctx);

//         display::add_symbol_domain(
//             &Witness {},
//             &mut nft,
//             string::utf8(b"SUIM-234"),
//         );

//         // If domain does not exist this function call will fail
//         nft::borrow_domain<Foo, SymbolDomain>(&nft);

//         transfer::transfer(nft, CREATOR);
//         test_scenario::end(scenario);
//     }

//     #[test]
//     fun add_collection_symbol() {
//         let scenario = test_scenario::begin(CREATOR);

//         let (mint_cap, collection) =
//             collection::create(&Foo {}, ctx(&mut scenario));

//         display::add_collection_symbol_domain(
//             &Witness {},
//             &mut collection,
//             string::utf8(b"SUIM"),
//         );

//         // If domain does not exist this function call will fail
//         collection::borrow_domain<Foo, SymbolDomain>(&collection);

//         transfer::share_object(collection);
//         transfer::transfer(mint_cap, CREATOR);
//         test_scenario::end(scenario);
//     }

//     #[test]
//     fun add_attributes() {
//         let scenario = test_scenario::begin(CREATOR);
//         let ctx = ctx(&mut scenario);

//         let nft = nft::test_mint<Foo>(CREATOR, ctx);

//         let attributes = vec_map::empty();
//         vec_map::insert(
//             &mut attributes, ascii::string(b"color"),
//             ascii::string(b"yellow"),
//         );

//         attributes::add_domain(
//             &Witness {},
//             &mut nft,
//             attributes,
//         );

//         // If domain does not exist this function call will fail
//         nft::borrow_domain<Foo, AttributesDomain>(&nft);

//         transfer::transfer(nft, CREATOR);
//         test_scenario::end(scenario);
//     }
// }
=======
#[test_only]
module nft_protocol::test_display {
    use std::ascii;
    use std::string;

    use sui::transfer;
    use sui::vec_map;
    use sui::test_scenario::{Self, ctx};

    use nft_protocol::nft;
    use nft_protocol::url;
    use nft_protocol::collection;
    use nft_protocol::attributes;
    use nft_protocol::display::{Self, DisplayDomain, SymbolDomain};
    use nft_protocol::url::UrlDomain;
    use nft_protocol::attributes::AttributesDomain;

    struct Foo has drop {}
    struct Witness has drop {}

    const CREATOR: address = @0xA1C04;

    #[test]
    fun add_nft_display() {
        let scenario = test_scenario::begin(CREATOR);
        let ctx = ctx(&mut scenario);

        let nft = nft::test_mint<Foo>(ctx);

        display::add_display_domain(
            &Witness {},
            &mut nft,
            string::utf8(b"Suimarines-234"),
            string::utf8(b"Collection of Suimarines"),
        );

        // If domain does not exist this function call will fail
        nft::borrow_domain<Foo, DisplayDomain>(&nft);

        transfer::public_transfer(nft, CREATOR);
        test_scenario::end(scenario);
    }

    #[test]
    fun add_collection_display() {
        let scenario = test_scenario::begin(CREATOR);

        let (mint_cap, collection) =
            collection::create(&Witness {}, ctx(&mut scenario));

        display::add_collection_display_domain(
            &Witness {},
            &mut collection,
            string::utf8(b"Suimarines-234"),
            string::utf8(b"Collection of Suimarines"),
        );

        // If domain does not exist this function call will fail
        collection::borrow_domain<Foo, DisplayDomain>(&collection);

        transfer::public_share_object(collection);
        transfer::public_transfer(mint_cap, CREATOR);
        test_scenario::end(scenario);
    }

    #[test]
    fun add_nft_url() {
        let scenario = test_scenario::begin(CREATOR);
        let ctx = ctx(&mut scenario);

        let nft = nft::test_mint<Foo>(ctx);

        url::add_url_domain(
            &Witness {},
            &mut nft,
            sui::url::new_unsafe_from_bytes(b"https://originbyte.io/"),
        );

        // If domain does not exist this function call will fail
        nft::borrow_domain<Foo, UrlDomain>(&nft);

        transfer::public_transfer(nft, CREATOR);
        test_scenario::end(scenario);
    }

    #[test]
    fun add_collection_url() {
        let scenario = test_scenario::begin(CREATOR);

        let (mint_cap, collection) =
            collection::create(&Witness {}, ctx(&mut scenario));

        url::add_collection_url_domain(
            &Witness {},
            &mut collection,
            sui::url::new_unsafe_from_bytes(b"https://originbyte.io/"),
        );

        // If domain does not exist this function call will fail
        collection::borrow_domain<Foo, UrlDomain>(&collection);

        transfer::public_share_object(collection);
        transfer::public_transfer(mint_cap, CREATOR);
        test_scenario::end(scenario);
    }

    #[test]
    fun add_nft_symbol() {
        let scenario = test_scenario::begin(CREATOR);
        let ctx = ctx(&mut scenario);

        let nft = nft::test_mint<Foo>(ctx);

        display::add_symbol_domain(
            &Witness {},
            &mut nft,
            string::utf8(b"SUIM-234"),
        );

        // If domain does not exist this function call will fail
        nft::borrow_domain<Foo, SymbolDomain>(&nft);

        transfer::public_transfer(nft, CREATOR);
        test_scenario::end(scenario);
    }

    #[test]
    fun add_collection_symbol() {
        let scenario = test_scenario::begin(CREATOR);

        let (mint_cap, collection) =
            collection::create(&Witness {}, ctx(&mut scenario));

        display::add_collection_symbol_domain(
            &Witness {},
            &mut collection,
            string::utf8(b"SUIM"),
        );

        // If domain does not exist this function call will fail
        collection::borrow_domain<Foo, SymbolDomain>(&collection);

        transfer::public_share_object(collection);
        transfer::public_transfer(mint_cap, CREATOR);
        test_scenario::end(scenario);
    }

    #[test]
    fun add_attributes() {
        let scenario = test_scenario::begin(CREATOR);
        let ctx = ctx(&mut scenario);

        let nft = nft::test_mint<Foo>(ctx);

        let attributes = vec_map::empty();
        vec_map::insert(
            &mut attributes, ascii::string(b"color"),
            ascii::string(b"yellow"),
        );

        attributes::add_domain(
            &Witness {},
            &mut nft,
            attributes,
        );

        // If domain does not exist this function call will fail
        nft::borrow_domain<Foo, AttributesDomain>(&nft);

        transfer::public_transfer(nft, CREATOR);
        test_scenario::end(scenario);
    }
}
>>>>>>> b5760364
<|MERGE_RESOLUTION|>--- conflicted
+++ resolved
@@ -1,178 +1,3 @@
-<<<<<<< HEAD
-// #[test_only]
-// module nft_protocol::test_display {
-//     use std::ascii;
-//     use std::string;
-
-//     use sui::transfer;
-//     use sui::vec_map;
-//     use sui::test_scenario::{Self, ctx};
-
-//     use nft_protocol::nft;
-//     use nft_protocol::url;
-//     use nft_protocol::collection;
-//     use nft_protocol::attributes;
-//     use nft_protocol::display::{Self, DisplayDomain, SymbolDomain};
-//     use nft_protocol::url::UrlDomain;
-//     use nft_protocol::attributes::AttributesDomain;
-
-//     struct Foo has drop {}
-//     struct Witness has drop {}
-
-//     const CREATOR: address = @0xA1C04;
-
-//     #[test]
-//     fun add_nft_display() {
-//         let scenario = test_scenario::begin(CREATOR);
-//         let ctx = ctx(&mut scenario);
-
-//         let nft = nft::test_mint<Foo>(CREATOR, ctx);
-
-//         display::add_display_domain(
-//             &Witness {},
-//             &mut nft,
-//             string::utf8(b"Suimarines-234"),
-//             string::utf8(b"Collection of Suimarines"),
-//         );
-
-//         // If domain does not exist this function call will fail
-//         nft::borrow_domain<Foo, DisplayDomain>(&nft);
-
-//         transfer::transfer(nft, CREATOR);
-//         test_scenario::end(scenario);
-//     }
-
-//     #[test]
-//     fun add_collection_display() {
-//         let scenario = test_scenario::begin(CREATOR);
-
-//         let (mint_cap, collection) =
-//             collection::create(&Foo {}, ctx(&mut scenario));
-
-//         display::add_collection_display_domain(
-//             &Witness {},
-//             &mut collection,
-//             string::utf8(b"Suimarines-234"),
-//             string::utf8(b"Collection of Suimarines"),
-//         );
-
-//         // If domain does not exist this function call will fail
-//         collection::borrow_domain<Foo, DisplayDomain>(&collection);
-
-//         transfer::share_object(collection);
-//         transfer::transfer(mint_cap, CREATOR);
-//         test_scenario::end(scenario);
-//     }
-
-//     #[test]
-//     fun add_nft_url() {
-//         let scenario = test_scenario::begin(CREATOR);
-//         let ctx = ctx(&mut scenario);
-
-//         let nft = nft::test_mint<Foo>(CREATOR, ctx);
-
-//         url::add_url_domain(
-//             &Witness {},
-//             &mut nft,
-//             sui::url::new_unsafe_from_bytes(b"https://originbyte.io/"),
-//         );
-
-//         // If domain does not exist this function call will fail
-//         nft::borrow_domain<Foo, UrlDomain>(&nft);
-
-//         transfer::transfer(nft, CREATOR);
-//         test_scenario::end(scenario);
-//     }
-
-//     #[test]
-//     fun add_collection_url() {
-//         let scenario = test_scenario::begin(CREATOR);
-
-//         let (mint_cap, collection) =
-//             collection::create(&Foo {}, ctx(&mut scenario));
-
-//         url::add_collection_url_domain(
-//             &Witness {},
-//             &mut collection,
-//             sui::url::new_unsafe_from_bytes(b"https://originbyte.io/"),
-//         );
-
-//         // If domain does not exist this function call will fail
-//         collection::borrow_domain<Foo, UrlDomain>(&collection);
-
-//         transfer::share_object(collection);
-//         transfer::transfer(mint_cap, CREATOR);
-//         test_scenario::end(scenario);
-//     }
-
-//     #[test]
-//     fun add_nft_symbol() {
-//         let scenario = test_scenario::begin(CREATOR);
-//         let ctx = ctx(&mut scenario);
-
-//         let nft = nft::test_mint<Foo>(CREATOR, ctx);
-
-//         display::add_symbol_domain(
-//             &Witness {},
-//             &mut nft,
-//             string::utf8(b"SUIM-234"),
-//         );
-
-//         // If domain does not exist this function call will fail
-//         nft::borrow_domain<Foo, SymbolDomain>(&nft);
-
-//         transfer::transfer(nft, CREATOR);
-//         test_scenario::end(scenario);
-//     }
-
-//     #[test]
-//     fun add_collection_symbol() {
-//         let scenario = test_scenario::begin(CREATOR);
-
-//         let (mint_cap, collection) =
-//             collection::create(&Foo {}, ctx(&mut scenario));
-
-//         display::add_collection_symbol_domain(
-//             &Witness {},
-//             &mut collection,
-//             string::utf8(b"SUIM"),
-//         );
-
-//         // If domain does not exist this function call will fail
-//         collection::borrow_domain<Foo, SymbolDomain>(&collection);
-
-//         transfer::share_object(collection);
-//         transfer::transfer(mint_cap, CREATOR);
-//         test_scenario::end(scenario);
-//     }
-
-//     #[test]
-//     fun add_attributes() {
-//         let scenario = test_scenario::begin(CREATOR);
-//         let ctx = ctx(&mut scenario);
-
-//         let nft = nft::test_mint<Foo>(CREATOR, ctx);
-
-//         let attributes = vec_map::empty();
-//         vec_map::insert(
-//             &mut attributes, ascii::string(b"color"),
-//             ascii::string(b"yellow"),
-//         );
-
-//         attributes::add_domain(
-//             &Witness {},
-//             &mut nft,
-//             attributes,
-//         );
-
-//         // If domain does not exist this function call will fail
-//         nft::borrow_domain<Foo, AttributesDomain>(&nft);
-
-//         transfer::transfer(nft, CREATOR);
-//         test_scenario::end(scenario);
-//     }
-// }
-=======
 #[test_only]
 module nft_protocol::test_display {
     use std::ascii;
@@ -345,5 +170,4 @@
         transfer::public_transfer(nft, CREATOR);
         test_scenario::end(scenario);
     }
-}
->>>>>>> b5760364
+}