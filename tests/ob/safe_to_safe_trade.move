--- conflicted
+++ resolved
@@ -23,56 +23,26 @@
 
         let ob_id = test_ob::create_ob(&mut scenario);
 
-<<<<<<< HEAD
-        let (seller_safe_id , seller_owner_cap_id) = test_ob::create_safe(
-            &mut scenario,
-            SELLER,
-=======
-    fun create_ob(scenario: &mut Scenario) {
-        let ob = ob::new_protected<Witness, Foo, SUI>(
-            Witness {}, ctx(scenario)
->>>>>>> b9cf89a2
-        );
-
+        test_ob::create_safe(&mut scenario, SELLER);
         let nft_id = test_ob::create_and_deposit_nft(
             &mut scenario,
-            seller_safe_id,
-            seller_owner_cap_id,
             SELLER,
         );
 
-<<<<<<< HEAD
         test_ob::create_ask(
             &mut scenario,
-            seller_safe_id,
-            seller_owner_cap_id,
-=======
-        let nft = nft::new<Foo>(SELLER, ctx(scenario));
-        let nft_id = object::id(&nft);
-        safe::deposit_nft<Foo>(
-            nft,
-            &mut seller_safe,
-            ctx(scenario),
-        );
-        let transfer_cap = safe::create_exclusive_transfer_cap(
->>>>>>> b9cf89a2
             nft_id,
             SELLER,
             OFFER_SUI,
         );
 
-        let (buyer_safe_id , _buyer_owner_cap_id) = test_ob::create_safe(
+        test_ob::create_safe(&mut scenario, BUYER);
+        test_ob::buy_nft(
             &mut scenario,
-            BUYER,
-        );
-
-        test_ob::create_bid(
-            &mut scenario,
-            buyer_safe_id,
-            seller_safe_id,
             nft_id,
             ob_id,
             BUYER,
+            SELLER,
             OFFER_SUI,
         );
 
