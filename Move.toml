[package]
<<<<<<< HEAD
name = "nftProtocol"
version = "0.4.0"
=======
name = "NftProtocol"
version = "0.3.0"
>>>>>>> 41cce157

[dependencies]
# Sui = { local = "../sui/crates/sui-framework" }
Sui = { git = "https://github.com/MystenLabs/sui.git", subdir = "crates/sui-framework", rev = "devnet-0.10.0" }

[addresses]
nft_protocol = "0x0"<|MERGE_RESOLUTION|>--- conflicted
+++ resolved
@@ -1,11 +1,6 @@
 [package]
-<<<<<<< HEAD
-name = "nftProtocol"
-version = "0.4.0"
-=======
 name = "NftProtocol"
 version = "0.3.0"
->>>>>>> 41cce157
 
 [dependencies]
 # Sui = { local = "../sui/crates/sui-framework" }
