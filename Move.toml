[package]
name = "NftProtocol"
version = "0.7.0"

[dependencies]
<<<<<<< HEAD
Sui = { git = "https://github.com/MystenLabs/sui.git", subdir = "crates/sui-framework", rev = "devnet" }
=======
Sui = { git = "https://github.com/MystenLabs/sui.git", subdir = "crates/sui-framework", rev = "devnet-0.14.0" }
>>>>>>> 880b74d9

[addresses]
nft_protocol = "0x0"<|MERGE_RESOLUTION|>--- conflicted
+++ resolved
@@ -3,11 +3,7 @@
 version = "0.7.0"
 
 [dependencies]
-<<<<<<< HEAD
-Sui = { git = "https://github.com/MystenLabs/sui.git", subdir = "crates/sui-framework", rev = "devnet" }
-=======
 Sui = { git = "https://github.com/MystenLabs/sui.git", subdir = "crates/sui-framework", rev = "devnet-0.14.0" }
->>>>>>> 880b74d9
 
 [addresses]
 nft_protocol = "0x0"