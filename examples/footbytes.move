--- conflicted
+++ resolved
@@ -102,11 +102,7 @@
         description: String,
         url: vector<u8>,
         collection: &mut Collection<Nft<FOOTBYTES>>,
-<<<<<<< HEAD
-        mint_cap: &MintCap<Nft<FOOTBYTES>>,
-=======
         mint_cap: &mut MintCap<Nft<FOOTBYTES>>,
->>>>>>> beb7545e
         supply: u64,
         ctx: &mut TxContext,
     ) {
