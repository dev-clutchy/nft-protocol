--- conflicted
+++ resolved
@@ -51,13 +51,9 @@
             &transfer_policy_cap,
         );
 
-<<<<<<< HEAD
         let delegated_witness = witness::from_witness<SUIMARINES, Witness>(Witness {});
 
         bps_royalty_strategy::create_domain_and_add_strategy<SUIMARINES>(
-=======
-        royalty_strategy_bps::create_domain_and_add_strategy<SUIMARINES>(
->>>>>>> 44ae5046
             delegated_witness, &mut collection, 100, ctx,
         );
 
