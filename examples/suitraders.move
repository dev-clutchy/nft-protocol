--- conflicted
+++ resolved
@@ -104,25 +104,6 @@
         transfer::public_share_object(collection);
     }
 
-<<<<<<< HEAD
-=======
-    /// Calculates and transfers royalties to the `RoyaltyDomain`
-    public entry fun collect_royalty<FT>(
-        payment: &mut TradePayment<Nft<SUITRADERS>, FT>,
-        collection: &mut Collection<Nft<SUITRADERS>>,
-        ctx: &mut TxContext,
-    ) {
-        let b = royalties::balance_mut(Witness {}, payment);
-
-        let domain = royalty::royalty_domain(collection);
-        let royalty_owed =
-            royalty::calculate_proportional_royalty(domain, balance::value(b));
-
-        royalty::collect_royalty(collection, b, royalty_owed);
-        royalties::transfer_remaining_to_beneficiary(Witness {}, payment, ctx);
-    }
-
->>>>>>> beb7545e
     public entry fun mint_nft(
         name: String,
         description: String,
